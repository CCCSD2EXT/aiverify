--- conflicted
+++ resolved
@@ -52,12 +52,6 @@
     widget_size = {
             "minW": 1,
             "minH": 1,
-<<<<<<< HEAD
-    widget_size = {
-            "minW": 1,
-            "minH": 1,
-=======
->>>>>>> 2364cc41
             "maxW": faker.random_int(min=1, max=12),
             "maxH": faker.random_int(min=1, max=12),
         }
@@ -67,16 +61,6 @@
         "name": name,
         "widgetSize": widget_size
     }
-<<<<<<< HEAD
-        }
-    name = faker.name()
-    meta = {
-        "cid": cid,
-        "name": name,
-        "widgetSize": widget_size
-    }
-=======
->>>>>>> 2364cc41
     properties = json.dumps([json.dumps({"key": faker.word(), "helper": faker.word()})]).encode("utf-8")
     # mockdata = json.dumps({"mockKey": faker.word(), "mockValue": faker.word()}).encode("utf-8")
     dependencies = json.dumps([json.dumps({"cid": faker.word()})]).encode("utf-8")
