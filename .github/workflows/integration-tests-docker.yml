# Integration Tests
# Build aiverify docker image and run QA test suites

name: Integration Tests for aiverify-user (Docker)

on:
 # Runs when a pull request review is being submitted
  pull_request_review:
   types: [submitted]
   branches:
     - 'main'
     - 'v0.*'

  # Run this workflow manually from Actions tab
  workflow_dispatch:
    inputs:
      branch_to_test:
        description: 'Branch or tag to run test'
        required: true
        default: 'main'
        type: string

# Allow one concurrent deployment
concurrency:
  group: ${{ github.repository }}-${{ github.workflow }}
  cancel-in-progress: true

jobs:

  integration-tests-docker:

    runs-on: ubuntu-latest
    timeout-minutes: 40

    steps:

      - name: Checkout code (workflow_dispatch)
        if: github.event_name == 'workflow_dispatch'
        uses: actions/checkout@v3
        with:
          ref: ${{ inputs.branch_to_test }}

      - name: Checkout Code (pull_request_review)
        if: github.event_name == 'pull_request_review'
        uses: actions/checkout@v3
        with:
          ref: ${{ github.event.pull_request.head.ref }}
          repository: ${{ github.event.pull_request.head.repo.full_name }}

      - name: Build aiverify docker image
        working-directory: ${{ github.workspace }}/setup-aiverify
        run: |
          cd aiverify-user
<<<<<<< HEAD
=======
          echo ${{ github.ref_name }}
>>>>>>> c37aba2d
          bash docker-build.sh --build-arg=BRANCH_TAG=${{ github.ref_name }} --build-arg=ALLOWED_ORIGINS="http://localhost:3000,http://localhost:4000,http://127.0.0.1:3000,http://127.0.0.1:4000,http://127.0.0.1:27017"

      - name: Run aiverify containers
        working-directory: ${{ github.workspace }}/setup-aiverify
        run: |
          cd aiverify-user
          
          mkdir -m 777 -p ../../uploads/data
          mkdir -m 777 -p ../../uploads/model

          # Modify docker-compose.yml to support integration-tests (frontend, backend)
          sed -i -e 's/redis:6.2-alpine/redis:6.2-alpine\n    ports:\n      - "6379:6379"/g' docker-compose.yml
          sed -i -e 's/mongo:6.0.4/mongo:6.0.4\n    ports:\n      - "27017:27017"/g' docker-compose.yml
          sed -i -e 's/- uploads-data-volume:/- \.\.\/\.\.\/uploads\/data:/g' docker-compose.yml
          sed -i -e 's/- uploads-model-volume:/- \.\.\/\.\.\/uploads\/model:/g' docker-compose.yml
          sed -i -e 's/  uploads-data-volume://g' docker-compose.yml
          sed -i -e 's/  uploads-model-volume://g' docker-compose.yml

          cat docker-compose.yml
          
          mkdir -m 777 -p ~/data/db
          mkdir -m 777 -p ~/logs/db
  
          if ! docker-compose up -d ; then
            docker-compose up -d
          fi

      # - name: Checkout API Mock Server
      #   uses: actions/checkout@v3
      #   with:
      #     repository: IMDA-BTG/api-model-server
      #     token: ${{ secrets.CHECKOUT_TOKEN }}
      #     ref: main
      #     path: qa-test/api-model-server

      # - name: Checkout smoke tests
      #   uses: actions/checkout@v3
      #   with:
      #     repository: IMDA-BTG/smoke-testing
      #     token: ${{ secrets.CHECKOUT_TOKEN }}
      #     ref: main
      #     path: qa-test/smoke-testing

      - name: Checkout frontend tests
        uses: actions/checkout@v3
        with:
          repository: IMDA-BTG/frontend-testing
          token: ${{ secrets.CHECKOUT_TOKEN }}
          ref: main
          path: qa-test/frontend-testing

      # - name: Checkout backend tests
      #   uses: actions/checkout@v3
      #   with:
      #     repository: IMDA-BTG/backend-testing
      #     token: ${{ secrets.CHECKOUT_TOKEN }}
      #     ref: main
      #     path: qa-test/backend-testing
      #     submodules: recursive

      # - name: Run API Mock Server
      #   if: ${{ ! cancelled() }}
      #   run: |
      #     cd qa-test/api-model-server
      #     python3 -m venv venv
      #     source venv/bin/activate
      #     pip3 install -r requirements.txt
      #     bash regression_run_https.sh && fg &
      #     bash classification_run_https.sh &

      # - name: Run smoke tests
      #   if: ${{ ! cancelled() }}
      #   run: |
      #     cd qa-test/smoke-testing
      #     npm install
      #     npx playwright install
      #     ENVIRONMENT_URL=$ENVIRONMENT_URL npx playwright test

      - name: Run frontend tests
        if: ${{ ! cancelled() }}
        run: |
          cd qa-test/frontend-testing
          npm install
          npx playwright test

      # - name: Run backend tests
      #   if: ${{ ! cancelled() }}
      #   run: |
      #     cd qa-test/backend-testing
      #     npm install
      #     BASEDIR=${{ github.workspace }} npx playwright test

      - name: Show logs
        if: ${{ ! cancelled() }}
        working-directory: ${{ github.workspace }}/setup-aiverify
        run: |
          cd aiverify-user
          echo "================= Start of test-engine log ================="
          docker-compose logs -t test-engine
          echo "================= Start of portal/apigw log ================="
          docker-compose logs -t portal
  <|MERGE_RESOLUTION|>--- conflicted
+++ resolved
@@ -51,10 +51,7 @@
         working-directory: ${{ github.workspace }}/setup-aiverify
         run: |
           cd aiverify-user
-<<<<<<< HEAD
-=======
           echo ${{ github.ref_name }}
->>>>>>> c37aba2d
           bash docker-build.sh --build-arg=BRANCH_TAG=${{ github.ref_name }} --build-arg=ALLOWED_ORIGINS="http://localhost:3000,http://localhost:4000,http://127.0.0.1:3000,http://127.0.0.1:4000,http://127.0.0.1:27017"
 
       - name: Run aiverify containers
