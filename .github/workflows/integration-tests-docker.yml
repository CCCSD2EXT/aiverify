# Integration Tests
# Build aiverify docker image and run QA test suites

name: Integration Tests for aiverify-user (Docker)

on:
 # Runs when a pull request review is being submitted
  pull_request_review:
   types: [submitted]
   branches:
     - 'main'
     - 'v0.*'

  # Run this workflow manually from Actions tab
  workflow_dispatch:
    inputs:
      branch_to_test:
        description: 'Branch or tag to run test'
        required: true
        default: 'main'
        type: string

# Allow one concurrent deployment
concurrency:
  group: ${{ github.repository }}-${{ github.workflow }}
  cancel-in-progress: true

jobs:

  integration-tests-docker:

    runs-on: ubuntu-latest
    timeout-minutes: 40

    steps:

      - name: Checkout code (workflow_dispatch)
        if: github.event_name == 'workflow_dispatch'
        uses: actions/checkout@v3
        with:
          ref: ${{ inputs.branch_to_test }}

      - name: Checkout Code (pull_request_review)
        if: github.event_name == 'pull_request_review'
        uses: actions/checkout@v3
        with:
          ref: ${{ github.event.pull_request.head.ref }}
          repository: ${{ github.event.pull_request.head.repo.full_name }}

      - name: Build aiverify docker image
        working-directory: ${{ github.workspace }}/setup-aiverify
        run: |
          cd aiverify-user
<<<<<<< HEAD
=======
          echo ${{ inputs.branch_to_test }}
>>>>>>> 904a3fb9
          bash docker-build.sh --build-arg=BRANCH_TAG=${{ inputs.branch_to_test }} --build-arg=ALLOWED_ORIGINS="http://localhost:3000,http://localhost:4000,http://127.0.0.1:3000,http://127.0.0.1:4000,http://127.0.0.1:27017"

      - name: Run aiverify containers
        working-directory: ${{ github.workspace }}/setup-aiverify
        run: |
          cd aiverify-user
          
          mkdir -m 777 -p ../../uploads/data
          mkdir -m 777 -p ../../uploads/model

          # Modify docker-compose.yml to support integration-tests (frontend, backend)
          sed -i -e 's/redis:6.2-alpine/redis:6.2-alpine\n    ports:\n      - "6379:6379"/g' docker-compose.yml
          sed -i -e 's/mongo:6.0.4/mongo:6.0.4\n    ports:\n      - "27017:27017"/g' docker-compose.yml
          sed -i -e 's/- uploads-data-volume:/- \.\.\/\.\.\/uploads\/data:/g' docker-compose.yml
          sed -i -e 's/- uploads-model-volume:/- \.\.\/\.\.\/uploads\/model:/g' docker-compose.yml
          sed -i -e 's/  uploads-data-volume://g' docker-compose.yml
          sed -i -e 's/  uploads-model-volume://g' docker-compose.yml

          cat docker-compose.yml
          
          mkdir -m 777 -p ~/data/db
          mkdir -m 777 -p ~/logs/db
  
          if ! docker-compose up -d ; then
            docker-compose up -d
          fi

      # - name: Checkout API Mock Server
      #   uses: actions/checkout@v3
      #   with:
      #     repository: IMDA-BTG/api-model-server
      #     token: ${{ secrets.CHECKOUT_TOKEN }}
      #     ref: main
      #     path: qa-test/api-model-server

      # - name: Checkout smoke tests
      #   uses: actions/checkout@v3
      #   with:
      #     repository: IMDA-BTG/smoke-testing
      #     token: ${{ secrets.CHECKOUT_TOKEN }}
      #     ref: main
      #     path: qa-test/smoke-testing

      - name: Checkout frontend tests
        uses: actions/checkout@v3
        with:
          repository: IMDA-BTG/frontend-testing
          token: ${{ secrets.CHECKOUT_TOKEN }}
          ref: main
          path: qa-test/frontend-testing

      # - name: Checkout backend tests
      #   uses: actions/checkout@v3
      #   with:
      #     repository: IMDA-BTG/backend-testing
      #     token: ${{ secrets.CHECKOUT_TOKEN }}
      #     ref: main
      #     path: qa-test/backend-testing
      #     submodules: recursive

      # - name: Run API Mock Server
      #   if: ${{ ! cancelled() }}
      #   run: |
      #     cd qa-test/api-model-server
      #     python3 -m venv venv
      #     source venv/bin/activate
      #     pip3 install -r requirements.txt
      #     bash regression_run_https.sh && fg &
      #     bash classification_run_https.sh &

      # - name: Run smoke tests
      #   if: ${{ ! cancelled() }}
      #   run: |
      #     cd qa-test/smoke-testing
      #     npm install
      #     npx playwright install
      #     ENVIRONMENT_URL=$ENVIRONMENT_URL npx playwright test

      - name: Run frontend tests
        if: ${{ ! cancelled() }}
        run: |
          cd qa-test/frontend-testing
          npm install
          npx playwright test

      # - name: Run backend tests
      #   if: ${{ ! cancelled() }}
      #   run: |
      #     cd qa-test/backend-testing
      #     npm install
      #     BASEDIR=${{ github.workspace }} npx playwright test

      - name: Show logs
        if: ${{ ! cancelled() }}
        working-directory: ${{ github.workspace }}/setup-aiverify
        run: |
          cd aiverify-user
          echo "================= Start of test-engine log ================="
          docker-compose logs -t test-engine
          echo "================= Start of portal/apigw log ================="
          docker-compose logs -t portal
  <|MERGE_RESOLUTION|>--- conflicted
+++ resolved
@@ -51,10 +51,7 @@
         working-directory: ${{ github.workspace }}/setup-aiverify
         run: |
           cd aiverify-user
-<<<<<<< HEAD
-=======
           echo ${{ inputs.branch_to_test }}
->>>>>>> 904a3fb9
           bash docker-build.sh --build-arg=BRANCH_TAG=${{ inputs.branch_to_test }} --build-arg=ALLOWED_ORIGINS="http://localhost:3000,http://localhost:4000,http://127.0.0.1:3000,http://127.0.0.1:4000,http://127.0.0.1:27017"
 
       - name: Run aiverify containers
