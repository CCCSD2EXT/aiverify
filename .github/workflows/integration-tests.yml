# Integration Tests
# Build aiverify and run QA test suites

name: Integration Tests

on:
  # Runs when a pull request review is being submitted
  pull_request_review:
    types: [submitted]
    branches:
      - 'main'
      - 'v0.*'

  # Run this workflow manually from Actions tab
  workflow_dispatch:
    inputs:
      branch_to_test:
        description: 'Branch or tag to run test'
        required: true
        default: 'main'
        type: string

# Allow one concurrent deployment
concurrency:
  group: ${{ github.repository }}-${{ github.workflow }}
  cancel-in-progress: false

jobs:

  integration-tests:
    #  Run only when PR is approved
    if: (github.event_name == 'pull_request_review' && github.event.review.state == 'approved') || github.event_name == 'workflow_dispatch'

    runs-on: ubuntu-latest
    timeout-minutes: 100

    steps:

      - name: Install redis
        run: |
          sudo apt update
          sudo apt install redis-server
          pattern='notify-keyspace-events ""'
          replacement='notify-keyspace-events Kh'
          sudo sed -i 's/'"$pattern"'/'"$replacement"'/g' "/etc/redis/redis.conf"
          sudo systemctl restart redis-server

      - name: Install mongod
        run: |
          wget -nc https://www.mongodb.org/static/pgp/server-6.0.asc
          cat server-6.0.asc | gpg --dearmor | sudo tee /etc/apt/keyrings/mongodb.gpg >/dev/null
          sudo sh -c 'echo "deb [ arch=amd64,arm64 signed-by=/etc/apt/keyrings/mongodb.gpg] https://repo.mongodb.org/apt/ubuntu jammy/mongodb-org/6.0 multiverse" >> /etc/apt/sources.list.d/mongo.list'
          sudo apt update
          sudo apt install -y mongodb-org

          sudo systemctl start mongod
          sleep 2
          mongosh << EOF
          admin = db.getSiblingDB('admin')
          admin.createUser({
            user: 'mongodb',
            pwd: 't1oj5L_xQI8dTrVuZ',
            roles: [{ role: 'root', db: 'admin' }],
          });

          aiverify = db.getSiblingDB('aiverify')
          aiverify.createUser({
            user: 'aiverify',
            pwd: 't1oj5L_xQI8dTrVuZ',
            roles: [{ role: 'readWrite', db: 'aiverify' }],
          });

          aiverify.createCollection('test-collection');
          EOF

      - name: Install libraries
        run: |
          sudo apt-get update
          
          # amd64, install libs needed by puppeteer/chromium
          sudo apt-get install -y libx11-xcb1 libxcomposite1 libxcursor1 libxdamage1 \
            libxi-dev libxtst-dev libnss3 libcups2 libxss1 libxrandr2 \
            libasound2 libatk1.0-0 libatk-bridge2.0-0 libpangocairo-1.0-0 \
            libgtk-3-0 libgbm1
          
          # For shap-toolbox plugin
          sudo apt-get install -y gcc g++ python3-dev
          
          sudo apt-get install unzip

      - name: Checkout code (workflow_dispatch)
        if: github.event_name == 'workflow_dispatch'
        uses: actions/checkout@v3
        with:
          ref: ${{ inputs.branch_to_test }}

      - name: Checkout code (pull_request_review)
        if: github.event_name == 'pull_request_review'
        uses: actions/checkout@v3
        with:
          ref: ${{ github.event.pull_request.head.ref }}
          repository: ${{ github.event.pull_request.head.repo.full_name }}

      - name: Setup npm cache/install
        uses: actions/setup-node@v3
        with:
          node-version: 18

      - name: Install node dependencies
        run: |
          cd ai-verify-shared-library
          npm install
          npm run build
          
          cd ../ai-verify-apigw
          #cp .env.development .env
          npm install
          
          cd ../ai-verify-portal
          npm install
          npm link ../ai-verify-shared-library
          echo "APIGW_URL=http://127.0.0.1:4000
          MONGODB_URI=mongodb://aiverify:aiverify@127.0.0.1:27017/aiverify
          REDIS_URI=redis://127.0.0.1:6379
          TEST_ENGINE_URL=http://127.0.0.1:8080" > .env.local
          #cp .env.development .env.local
          npm run build

      - name: Setup pip cache/install
        uses: actions/setup-python@v4
        with:
          python-version: '3.10'
          cache: 'pip'

      - name: Install python dependencies
        run: |
          pip install test-engine-core/dist/test_engine_core-*.tar.gz
          find ./ -type f -name 'requirements.txt' -exec pip install -r "{}" \;

      - name: Install stock plugins
        run: |
          mkdir -p ai-verify-portal/plugins
          cd stock-plugins
          for plugin_dir in *; do
            echo "Unzipping plugin $plugin_dir";
            unzip $plugin_dir/dist/*.zip -d ../ai-verify-portal/plugins/$plugin_dir;
          done

      - name: Run aiverify services
        run: |
          sudo systemctl restart mongod
          sudo systemctl restart redis-server
          wdir=$(pwd)
          cd test-engine-app
          echo "CORE_MODULES_FOLDER=\"$wdir/test-engine-core-modules\"
          VALIDATION_SCHEMAS_FOLDER=\"$wdir/test-engine-app/test_engine_app/validation_schemas/\"
          REDIS_CONSUMER_GROUP=\"MyGroup\"
          REDIS_SERVER_HOSTNAME=\"127.0.0.1\"
          REDIS_SERVER_PORT=6379
          API_SERVER_PORT=8080" > .env
          python3 -m test_engine_app &>engine.log &
          
          cd ../ai-verify-apigw
          echo "MONGODB_URI=\"mongodb://aiverify:aiverify@127.0.0.1:27017/aiverify\"
          DB_URI=\"mongodb://aiverify:aiverify@127.0.0.1:27017/aiverify\"
          WEB_REPORT_URL=\"http://127.0.0.1:3000/reportStatus/printview\"
          REDIS_HOST=\"localhost\"
          REDIS_PORT=6379
          DB_HOST=127.0.0.1
          DB_PORT=27017
          DB_USERNAME=aiverify
          DB_PASSWORD=t1oj5L_xQI8dTrVuZ
          ALLOWED_ORIGINS=http://127.0.0.1:3000,http://127.0.0.1:3001,http://127.0.0.1:4000" > .env

          node app.mjs &> apigw.log &
          
          cd ../ai-verify-portal
          npm run start &> portal.log &

      - name: Checkout API Mock Server
        uses: actions/checkout@v3
        with:
          repository: IMDA-BTG/api-model-server
          ref: main
          path: qa-test/api-model-server
          
<<<<<<< HEAD
      # - name: Checkout smoke tests
      #   uses: actions/checkout@v3
      #   with:
      #     repository: IMDA-BTG/smoke-testing
      #     token: ${{ secrets.CHECKOUT_TOKEN }}
      #     ref: main
      #     path: qa-test/smoke-testing
      #     submodules: recursive
=======
      - name: Checkout smoke tests
        uses: actions/checkout@v3
        with:
          repository: IMDA-BTG/smoke-testing
          ref: main
          path: qa-test/smoke-testing
          submodules: recursive
>>>>>>> 7d79242d

      - name: Checkout frontend tests
        uses: actions/checkout@v3
        with:
          repository: IMDA-BTG/frontend-testing
          ref: main
          path: qa-test/frontend-testing

      - name: Checkout backend tests
        uses: actions/checkout@v3
        with:
          repository: IMDA-BTG/backend-testing
          ref: main
          path: qa-test/backend-testing
          submodules: recursive

      - name: Run API Mock Server
        if: ${{ ! cancelled() }}
        run: |
          cd qa-test/api-model-server
          python3 -m venv venv
          source venv/bin/activate
          pip3 install -r requirements.txt
          bash regression_run_https.sh && fg &
          bash classification_run_https.sh &

      - name: Run smoke tests
        if: ${{ ! cancelled() }}
        run: |
          cd qa-test/smoke-testing
          npm install
          npx playwright install
          ENVIRONMENT_URL=https://127.0.0.1 npx playwright test

      - name: Run frontend tests
        if: ${{ ! cancelled() }}
        run: |
          cd qa-test/frontend-testing
          npm install
          ENVIRONMENT_URL=https://127.0.0.1 npx playwright test

      - name: Run backend tests
        if: ${{ ! cancelled() }}
        run: |
          cd qa-test/backend-testing
          npm install
          BASEDIR=${{ github.workspace }} npx playwright test

      - name: Show logs
        if: ${{ ! cancelled() }}
        run: |
          echo "================= Start of test-engine log ================="
          cat test-engine-app/engine.log
          echo "================= Start of apigw log ================="
          cat ai-verify-apigw/apigw.log
          echo "================= Start of portal log ================="
          cat ai-verify-portal/portal.log
<|MERGE_RESOLUTION|>--- conflicted
+++ resolved
@@ -184,7 +184,6 @@
           ref: main
           path: qa-test/api-model-server
           
-<<<<<<< HEAD
       # - name: Checkout smoke tests
       #   uses: actions/checkout@v3
       #   with:
@@ -193,15 +192,6 @@
       #     ref: main
       #     path: qa-test/smoke-testing
       #     submodules: recursive
-=======
-      - name: Checkout smoke tests
-        uses: actions/checkout@v3
-        with:
-          repository: IMDA-BTG/smoke-testing
-          ref: main
-          path: qa-test/smoke-testing
-          submodules: recursive
->>>>>>> 7d79242d
 
       - name: Checkout frontend tests
         uses: actions/checkout@v3
