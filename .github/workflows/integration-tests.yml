--- conflicted
+++ resolved
@@ -166,14 +166,12 @@
           WEB_REPORT_URL=\"http://127.0.0.1:3000/reportStatus/printview\"
           REDIS_HOST=\"localhost\"
           REDIS_PORT=6379
-<<<<<<< HEAD
           DB_HOST=localhost
           DB_PORT=27017
           DB_USERNAME=test
-          DB_PASSWORD=test" > .env
-=======
+          DB_PASSWORD=test
           ALLOWED_ORIGINS=http://127.0.0.1:3000,http://127.0.0.1:3001,http://127.0.0.1:4000" > .env
->>>>>>> 48f08ee3
+
           node app.mjs &> apigw.log &
           
           cd ../ai-verify-portal
