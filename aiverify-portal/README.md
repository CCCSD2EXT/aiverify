--- conflicted
+++ resolved
@@ -22,16 +22,12 @@
 
 ### 2. Build the `aiverify-shared-library`
 
-<<<<<<< HEAD
 ```bash
 cd aiverify-shared-library
 npm install
 npm run build
 npm link
 ```
-=======
-See the shared library [README.md](../aiverify-shared-library/README.md) for instructions on how to build the shared library.
->>>>>>> 391dc6c4
 
 ### 3. Install the portal
 
@@ -45,13 +41,11 @@
 
 ## Environment Variables Configuration
 
-<<<<<<< HEAD
 # Link shared library
 cd aiverify-apigw-node
 npm link aiverify-shared-library
-=======
+
 The AI Verify Portal requires certain environment variables to be configured for proper operation. These variables can be set directly in the environment or specified in a `.env` file located in the `aiverify-portal` directory.
->>>>>>> 391dc6c4
 
 Below is a table of the environment variables and their descriptions:
 
