FROM node:23-alpine AS base
<<<<<<< HEAD
=======
RUN apk update && apk upgrade
>>>>>>> 8d82f5da
ARG TARGETARCH

ARG APIGW_HOST=http://host.docker.internal:4000
ARG NEXT_PUBLIC_APIGW_HOST=http://127.0.0.1:4000

WORKDIR /app

# copy files
COPY aiverify-portal/ ./aiverify-portal/
COPY aiverify-shared-library/ ./aiverify-shared-library/
COPY common/ ./common/

# install aiverify-shared-library
WORKDIR /app/aiverify-shared-library
RUN npm install
RUN npm run build

# install dependencies
# RUN npm run build

# ENV NODE_ENV=production
ENV NEXT_PUBLIC_APIGW_HOST=$NEXT_PUBLIC_APIGW_HOST
ENV APIGW_HOST=$APIGW_HOST
EXPOSE 3000

# development build
FROM base AS development

WORKDIR /app/aiverify-portal

RUN npm install
RUN npm link ../aiverify-shared-library

# ENTRYPOINT ["npm", "run", "start"]
ENTRYPOINT ["npm", "run", "dev"]

# production build
FROM base AS production

WORKDIR /app/aiverify-portal

RUN npm install
RUN npm link ../aiverify-shared-library
RUN npm run build

ENTRYPOINT ["npm", "start"]<|MERGE_RESOLUTION|>--- conflicted
+++ resolved
@@ -1,8 +1,5 @@
 FROM node:23-alpine AS base
-<<<<<<< HEAD
-=======
 RUN apk update && apk upgrade
->>>>>>> 8d82f5da
 ARG TARGETARCH
 
 ARG APIGW_HOST=http://host.docker.internal:4000
