--- conflicted
+++ resolved
@@ -1,9 +1,4 @@
 FROM node:23-alpine AS build
-
-# to move this to production stage when PR #566 is merged
-ARG APIGW_HOST=http://host.docker.internal:4000
-ENV APIGW_HOST=$APIGW_HOST
-ARG NEXT_PUBLIC_APIGW_HOST=http://127.0.0.1:4000
 
 WORKDIR /app
 
@@ -21,16 +16,10 @@
 WORKDIR /app/aiverify-portal
 RUN npm install && npm link ../aiverify-shared-library && npm run build
 
-<<<<<<< HEAD
 # production
 FROM node:23-alpine
-=======
-# ENV NODE_ENV=production
-ENV APIGW_HOST=$APIGW_HOST
-EXPOSE 3000
->>>>>>> 7ab17940
 
-ARG NEXT_PUBLIC_APIGW_HOST=http://127.0.0.1:4000
+ARG APIGW_HOST=http://host.docker.internal:4000
 
 RUN apk update && apk upgrade
 
@@ -53,7 +42,7 @@
 
 WORKDIR /app/aiverify-portal
 
-ENV NEXT_PUBLIC_APIGW_HOST=$NEXT_PUBLIC_APIGW_HOST
+ENV APIGW_HOST=$APIGW_HOST
 EXPOSE 3000
 
 ENTRYPOINT ["npm", "start"]