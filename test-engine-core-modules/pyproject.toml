[project]
name = "test-engine-core-modules"
version = "0.10.0"
authors = [
    { name="AI Verify" }
]
description = "This core project will support critical functionalities to support plugins and apps."
dependencies = [
    "joblib==1.3.2",
    "libclang==16.0.6",
    "numpy==1.24.3",
    "scikit-learn==1.4.0",
    "setuptools==69.0.3",
    "lightgbm==4.3.0",
    "xgboost==2.0.3",
    "tensorflow==2.13.0",
    "pandas==2.0.3",
    "scipy==1.12.0",
    "httpx==0.26.0",
    "openapi-schema-validator==0.6.2",
    "aiopenapi3==0.5.0",
    "aiometer==0.5.0"
]
requires-python = ">=3.10,<3.12"
license = { text = "Apache Software License 2.0" }
classifiers = [
    "Development Status :: 4 - Beta",
    "Programming Language :: Python :: 3",
    "Programming Language :: Python :: 3.10",
    "Programming Language :: Python :: 3.11",
    "License :: OSI Approved :: Apache Software License"
]

[tool.poetry]
name = "test-engine-core-modules"
version = "0.10.0"
<<<<<<< HEAD
description = "AI Verify is an AI governance testing framework and software toolkit that validates the performance of AI systems against a set of internationally recognised principles through standardised tests."
=======
description = ""
>>>>>>> ccef6efa
authors = ["AI Verify"]
readme = "README.md"

[tool.poetry.dependencies]
python = ">=3.10,<3.12"
joblib = "1.3.2"
libclang = "16.0.6"
numpy = "1.24.3"
scikit-learn = "1.4.0"
setuptools = "69.0.3"
lightgbm = "4.3.0"
xgboost = "2.0.3"
tensorflow = "2.13.0"
pandas = "2.0.3"
scipy = "1.12.0"
httpx = "0.26.0"
openapi-schema-validator = "0.6.2"
<<<<<<< HEAD
aiopenapi3 = "0.5.0"
=======
aiopenapi3 = {git = "https://github.com/commonism/aiopenapi3.git", rev = "8e9591162d1cef8cfc8e7840f34eb20c84af8c24"}
>>>>>>> ccef6efa
aiometer = "0.5.0"


[tool.poetry.group.dev.dependencies]
black = "^23.10.1"
isort = "^5.12.0"
pre-commit = "^3.5.0"
pytest = "^7.4.3"
coverage = "^7.3.2"
pytest-mock = "^3.12.0"
flake8 = "^6.1.0"
<<<<<<< HEAD

[tool.hatch.build.targets.wheel]
packages = ["src"]

[tool.hatch.metadata]
allow-direct-references = true
=======
>>>>>>> ccef6efa

[build-system]
requires = ["hatchling"]
build-backend = "hatchling.build"<|MERGE_RESOLUTION|>--- conflicted
+++ resolved
@@ -34,11 +34,7 @@
 [tool.poetry]
 name = "test-engine-core-modules"
 version = "0.10.0"
-<<<<<<< HEAD
 description = "AI Verify is an AI governance testing framework and software toolkit that validates the performance of AI systems against a set of internationally recognised principles through standardised tests."
-=======
-description = ""
->>>>>>> ccef6efa
 authors = ["AI Verify"]
 readme = "README.md"
 
@@ -56,11 +52,7 @@
 scipy = "1.12.0"
 httpx = "0.26.0"
 openapi-schema-validator = "0.6.2"
-<<<<<<< HEAD
-aiopenapi3 = "0.5.0"
-=======
 aiopenapi3 = {git = "https://github.com/commonism/aiopenapi3.git", rev = "8e9591162d1cef8cfc8e7840f34eb20c84af8c24"}
->>>>>>> ccef6efa
 aiometer = "0.5.0"
 
 
@@ -72,15 +64,12 @@
 coverage = "^7.3.2"
 pytest-mock = "^3.12.0"
 flake8 = "^6.1.0"
-<<<<<<< HEAD
 
 [tool.hatch.build.targets.wheel]
 packages = ["src"]
 
 [tool.hatch.metadata]
 allow-direct-references = true
-=======
->>>>>>> ccef6efa
 
 [build-system]
 requires = ["hatchling"]
