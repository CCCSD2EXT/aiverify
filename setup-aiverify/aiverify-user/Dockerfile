<<<<<<< HEAD
# Build the aiverify docker image

FROM ubuntu:22.04

###################  Install libraries ######################

ENV TZ=Asia/Singapore
RUN ln -snf /usr/share/zoneinfo/$TZ /etc/localtime && echo $TZ > /etc/timezone

# Install node v18.x
RUN apt-get update && apt-get install -y curl
RUN curl -sL https://deb.nodesource.com/setup_18.x | bash -
RUN apt-get update && apt-get install -y nodejs

# Install python 3.11, virtualenv
RUN apt-get update
RUN apt install software-properties-common -y
RUN add-apt-repository ppa:deadsnakes/ppa
RUN apt-get install -y python3.11 python3.11-venv

###################  Install chromium ######################

# Install Chromium (for puppeteer) separately to cater for arm64 and amd64,
# as puppeteer installs Chrome/Chromium for amd64 only
RUN apt-get install debian-archive-keyring

RUN umask 22

RUN echo 'deb [signed-by=/usr/share/keyrings/debian-archive-keyring.gpg] http://deb.debian.org/debian stable main\n \
deb-src [signed-by=/usr/share/keyrings/debian-archive-keyring.gpg] http://deb.debian.org/debian stable main\n \
\n \
deb [signed-by=/usr/share/keyrings/debian-archive-keyring.gpg] http://deb.debian.org/debian-security/ stable-security main\n \
deb-src [signed-by=/usr/share/keyrings/debian-archive-keyring.gpg] http://deb.debian.org/debian-security/ stable-security main\n \
\n \
deb [signed-by=/usr/share/keyrings/debian-archive-keyring.gpg] http://deb.debian.org/debian stable-updates main\n \
deb-src [signed-by=/usr/share/keyrings/debian-archive-keyring.gpg] http://deb.debian.org/debian stable-updates main' | tee /etc/apt/sources.list.d/debian-stable.list

RUN echo 'Package: chromium*\n \
Pin: origin *.debian.org\n \
Pin-Priority: 100\n \
\n \
Package: *\n \
Pin: origin *.debian.org\n \
Pin-Priority: 1' | tee /etc/apt/preferences.d/debian-chromium

RUN apt-get update

RUN apt-get install chromium -y

RUN ln -s /usr/bin/chromium /usr/bin/chromium-browser

# For shap-toolbox stock plugin
RUN apt-get install -y gcc g++ python3.11-dev

# Install Git
RUN apt-get install -y git

RUN apt-get install unzip

################### Create aiverify user ######################

ARG USER=aiverify
RUN groupadd -g 10000 $USER
RUN useradd -u 10000 -g 10000 -ms /bin/bash $USER

###################  Clone aiverify repo ######################

ARG BRANCH_TAG=v0.10.x
RUN echo "BRANCH_TAG=$BRANCH_TAG"
WORKDIR /app
RUN git clone https://github.com/imda-btg/aiverify.git --branch=$BRANCH_TAG aiverify

WORKDIR /app/aiverify

# Create plugins, file upload and logs folders
RUN mkdir -p ./ai-verify-portal/plugins
RUN mkdir -p ./uploads/data
RUN mkdir -p ./uploads/model
RUN mkdir -p ./test-engine-app/logs

RUN chown -R 10000:10000 /app/aiverify

###################  Node ######################

# Install dependencies for shared-library
WORKDIR /app/aiverify/ai-verify-shared-library
RUN npm install && npm run build

WORKDIR /app/aiverify/ai-verify-portal

# Create env file for portal
# Change localhost of the following urls (via --build-arg) to hostname of
# the machine running aiverify if you want to access from a remote browser
ARG PORTAL_URL=http://localhost
ARG WS_URL=ws://localhost
RUN echo "PORTAL_URL=$PORTAL_URL WS_URL=$WS_URL"
RUN echo "APIGW_URL=http://localhost:4000\n\
MONGODB_URI=mongodb://aiverify:aiverify@db:27017/aiverify\n\
REDIS_URI=redis://redis:6379\n\
TEST_ENGINE_URL=http://test-engine:8080" | tee .env.local
RUN rm .env.development

# Install dependencies for portal, and build portal (nextjs build)
RUN npm install
RUN npm link ../ai-verify-shared-library
RUN npm run build

# Create env file for apigw
WORKDIR /app/aiverify/ai-verify-apigw

# Ensure values of mongo username and password below matches what is going to be set in mongo-init.sh
ARG MONGO_AIVERIFY_USERNAME=aiverify
ARG MONGO_AIVERIFY_PASSWORD=aiverify
RUN echo "DB_USERNAME=$MONGO_AIVERIFY_USERNAME DB_PASSWORD=$MONGO_AIVERIFY_PASSWORD"
RUN echo "REDIS_HOST=redis\n\
REDIS_PORT=6379\n\
DB_HOST=db\n\
DB_PORT=27017\n\
DB_USERNAME=${MONGO_AIVERIFY_USERNAME}\n\
DB_PASSWORD=${MONGO_AIVERIFY_PASSWORD}\n\
WEB_REPORT_URL=http://localhost:3000/reportStatus/printview" | tee .env

# Install dependencies for apigw
# Skip Chrome/chromium install during puppeteer install, since chromium
# already installed above
ENV PUPPETEER_SKIP_CHROMIUM_DOWNLOAD 1
RUN npm install
ENV PUPPETEER_EXECUTABLE_PATH /usr/bin/chromium

############## Stock plugins #################

# Unzip stock plugin bundles into the plugins folder
WORKDIR /app/aiverify/stock-plugins
RUN for plugin_dir in *; do \
      echo "Unzipping plugin $plugin_dir"; \
      unzip $plugin_dir/dist/*.zip -d ../ai-verify-portal/plugins/$plugin_dir; \
    done

RUN chown -R 10000:10000 /app/aiverify/ai-verify-portal/plugins

############### Python #################

# Install dependencies into virtualenv
WORKDIR /app/aiverify
RUN python3 -m venv venv
ENV PATH="/app/aiverify/venv/bin:$PATH"

# Install dependencies
WORKDIR /app/aiverify/test-engine-app
RUN pip install -r requirements.txt
WORKDIR /app/aiverify/test-engine-core
RUN pip install -r requirements.txt
WORKDIR /app/aiverify/test-engine-core-modules
RUN pip install -r requirements.txt
WORKDIR /app/aiverify/stock-plugins
RUN find ./ -type f -name 'requirements.txt' -exec pip install -r "{}" \;
WORKDIR /app/aiverify
RUN pip install ./test-engine-core/dist/test_engine_core-*.tar.gz

# Create env file for test-engine-app
WORKDIR /app/aiverify/test-engine-app
RUN echo 'CORE_MODULES_FOLDER="../test-engine-core-modules"\n\
VALIDATION_SCHEMAS_FOLDER="./test_engine_app/validation_schemas/"\n\
REDIS_CONSUMER_GROUP="MyGroup"\n\
REDIS_SERVER_HOSTNAME="redis"\n\
REDIS_SERVER_PORT=6379\n\
API_SERVER_PORT=8080' | tee .env

# Run containers with non-root user
USER $USER

WORKDIR /app
=======
# Build the aiverify docker image

FROM ubuntu:22.04

###################  Install libraries ######################

ENV TZ=Asia/Singapore
RUN ln -snf /usr/share/zoneinfo/$TZ /etc/localtime && echo $TZ > /etc/timezone

# Install node v18.x
RUN apt-get update && apt-get install -y curl
RUN curl -sL https://deb.nodesource.com/setup_18.x | bash -
RUN apt-get update && apt-get install -y nodejs

# Install python 3.11, virtualenv
RUN apt-get update
RUN apt install software-properties-common -y
RUN add-apt-repository ppa:deadsnakes/ppa
RUN apt-get install -y python3.11 python3.11-venv

###################  Install chromium ######################

# Install Chromium (for puppeteer) separately to cater for arm64 and amd64,
# as puppeteer installs Chrome/Chromium for amd64 only
RUN apt-get install debian-archive-keyring

RUN umask 22

RUN echo 'deb [signed-by=/usr/share/keyrings/debian-archive-keyring.gpg] http://deb.debian.org/debian stable main\n \
deb-src [signed-by=/usr/share/keyrings/debian-archive-keyring.gpg] http://deb.debian.org/debian stable main\n \
\n \
deb [signed-by=/usr/share/keyrings/debian-archive-keyring.gpg] http://deb.debian.org/debian-security/ stable-security main\n \
deb-src [signed-by=/usr/share/keyrings/debian-archive-keyring.gpg] http://deb.debian.org/debian-security/ stable-security main\n \
\n \
deb [signed-by=/usr/share/keyrings/debian-archive-keyring.gpg] http://deb.debian.org/debian stable-updates main\n \
deb-src [signed-by=/usr/share/keyrings/debian-archive-keyring.gpg] http://deb.debian.org/debian stable-updates main' | tee /etc/apt/sources.list.d/debian-stable.list

RUN echo 'Package: chromium*\n \
Pin: origin *.debian.org\n \
Pin-Priority: 100\n \
\n \
Package: *\n \
Pin: origin *.debian.org\n \
Pin-Priority: 1' | tee /etc/apt/preferences.d/debian-chromium

RUN apt-get update

RUN apt-get install chromium -y

RUN ln -s /usr/bin/chromium /usr/bin/chromium-browser

# For shap-toolbox stock plugin
RUN apt-get install -y gcc g++ python3.11-dev

# Install Git
RUN apt-get install -y git

RUN apt-get install unzip

################### Create aiverify user ######################

ARG USER=aiverify
RUN groupadd -g 10000 $USER
RUN useradd -u 10000 -g 10000 -ms /bin/bash $USER

###################  Clone aiverify repo ######################

ARG BRANCH_TAG=v0.10.x
RUN echo "BRANCH_TAG=$BRANCH_TAG"
WORKDIR /app
RUN git clone https://github.com/imda-btg/aiverify.git --branch=$BRANCH_TAG aiverify

WORKDIR /app/aiverify

# Create plugins, file upload and logs folders
RUN mkdir -p ./ai-verify-portal/plugins
RUN mkdir -p ./uploads/data
RUN mkdir -p ./uploads/model
RUN mkdir -p ./test-engine-app/logs

RUN chown -R 10000:10000 /app/aiverify

###################  Node ######################

# Install dependencies for shared-library
WORKDIR /app/aiverify/ai-verify-shared-library
RUN npm install && npm run build

WORKDIR /app/aiverify/ai-verify-portal

# Create env file for portal
# Change localhost of the following urls (via --build-arg) to hostname of
# the machine running aiverify if you want to access from a remote browser
ARG PORTAL_URL=http://localhost
ARG WS_URL=ws://localhost
RUN echo "PORTAL_URL=$PORTAL_URL WS_URL=$WS_URL"
RUN echo "APIGW_URL=http://localhost:4000\n\
MONGODB_URI=mongodb://aiverify:aiverify@db:27017/aiverify\n\
REDIS_URI=redis://redis:6379\n\
TEST_ENGINE_URL=http://test-engine:8080" | tee .env.local
RUN rm .env.development

# Install dependencies for portal, and build portal (nextjs build)
RUN npm install
RUN npm link ../ai-verify-shared-library
RUN npm run build

# Create env file for apigw
# Change value of ALLOWED_ORIGINS (via --build-arg) to hostname of
# the machine running aiverify if you want to access from a remote browser (different host name than 'localhost'), 
# or if aiverify is setup to listen on different port other than 3000
WORKDIR /app/aiverify/ai-verify-apigw

ARG ALLOWED_ORIGINS=http://localhost:3000,http://localhost:4000
RUN echo "ALLOWED_ORIGINS=${ALLOWED_ORIGINS}"
RUN echo "MONGODB_URI=mongodb://aiverify:aiverify@db:27017/aiverify\n\
DB_URI=mongodb://aiverify:aiverify@db:27017/aiverify\n\
REDIS_HOST=redis\n\
REDIS_PORT=6379\n\
ALLOWED_ORIGINS=${ALLOWED_ORIGINS}\n\
WEB_REPORT_URL=http://localhost:3000/reportStatus/printview" | tee .env

# Install dependencies for apigw
# Skip Chrome/chromium install during puppeteer install, since chromium
# already installed above
ENV PUPPETEER_SKIP_CHROMIUM_DOWNLOAD 1
RUN npm install
ENV PUPPETEER_EXECUTABLE_PATH /usr/bin/chromium

############## Stock plugins #################

# Unzip stock plugin bundles into the plugins folder
WORKDIR /app/aiverify/stock-plugins
RUN for plugin_dir in *; do \
      echo "Unzipping plugin $plugin_dir"; \
      unzip $plugin_dir/dist/*.zip -d ../ai-verify-portal/plugins/$plugin_dir; \
    done

RUN chown -R 10000:10000 /app/aiverify/ai-verify-portal/plugins

############### Python #################

# Install dependencies into virtualenv
WORKDIR /app/aiverify
RUN python3 -m venv venv
ENV PATH="/app/aiverify/venv/bin:$PATH"

# Install dependencies
WORKDIR /app/aiverify/test-engine-app
RUN pip install -r requirements.txt
WORKDIR /app/aiverify/test-engine-core
RUN pip install -r requirements.txt
WORKDIR /app/aiverify/test-engine-core-modules
RUN pip install -r requirements.txt
WORKDIR /app/aiverify/stock-plugins
RUN find ./ -type f -name 'requirements.txt' -exec pip install -r "{}" \;
WORKDIR /app/aiverify
RUN pip install ./test-engine-core/dist/test_engine_core-*.tar.gz

# Create env file for test-engine-app
WORKDIR /app/aiverify/test-engine-app
RUN echo 'CORE_MODULES_FOLDER="../test-engine-core-modules"\n\
VALIDATION_SCHEMAS_FOLDER="./test_engine_app/validation_schemas/"\n\
REDIS_CONSUMER_GROUP="MyGroup"\n\
REDIS_SERVER_HOSTNAME="redis"\n\
REDIS_SERVER_PORT=6379\n\
API_SERVER_PORT=8080' | tee .env

# Run containers with non-root user
USER $USER

WORKDIR /app
>>>>>>> 3fc74ad4
<|MERGE_RESOLUTION|>--- conflicted
+++ resolved
@@ -1,347 +1,175 @@
-<<<<<<< HEAD
-# Build the aiverify docker image
-
-FROM ubuntu:22.04
-
-###################  Install libraries ######################
-
-ENV TZ=Asia/Singapore
-RUN ln -snf /usr/share/zoneinfo/$TZ /etc/localtime && echo $TZ > /etc/timezone
-
-# Install node v18.x
-RUN apt-get update && apt-get install -y curl
-RUN curl -sL https://deb.nodesource.com/setup_18.x | bash -
-RUN apt-get update && apt-get install -y nodejs
-
-# Install python 3.11, virtualenv
-RUN apt-get update
-RUN apt install software-properties-common -y
-RUN add-apt-repository ppa:deadsnakes/ppa
-RUN apt-get install -y python3.11 python3.11-venv
-
-###################  Install chromium ######################
-
-# Install Chromium (for puppeteer) separately to cater for arm64 and amd64,
-# as puppeteer installs Chrome/Chromium for amd64 only
-RUN apt-get install debian-archive-keyring
-
-RUN umask 22
-
-RUN echo 'deb [signed-by=/usr/share/keyrings/debian-archive-keyring.gpg] http://deb.debian.org/debian stable main\n \
-deb-src [signed-by=/usr/share/keyrings/debian-archive-keyring.gpg] http://deb.debian.org/debian stable main\n \
-\n \
-deb [signed-by=/usr/share/keyrings/debian-archive-keyring.gpg] http://deb.debian.org/debian-security/ stable-security main\n \
-deb-src [signed-by=/usr/share/keyrings/debian-archive-keyring.gpg] http://deb.debian.org/debian-security/ stable-security main\n \
-\n \
-deb [signed-by=/usr/share/keyrings/debian-archive-keyring.gpg] http://deb.debian.org/debian stable-updates main\n \
-deb-src [signed-by=/usr/share/keyrings/debian-archive-keyring.gpg] http://deb.debian.org/debian stable-updates main' | tee /etc/apt/sources.list.d/debian-stable.list
-
-RUN echo 'Package: chromium*\n \
-Pin: origin *.debian.org\n \
-Pin-Priority: 100\n \
-\n \
-Package: *\n \
-Pin: origin *.debian.org\n \
-Pin-Priority: 1' | tee /etc/apt/preferences.d/debian-chromium
-
-RUN apt-get update
-
-RUN apt-get install chromium -y
-
-RUN ln -s /usr/bin/chromium /usr/bin/chromium-browser
-
-# For shap-toolbox stock plugin
-RUN apt-get install -y gcc g++ python3.11-dev
-
-# Install Git
-RUN apt-get install -y git
-
-RUN apt-get install unzip
-
-################### Create aiverify user ######################
-
-ARG USER=aiverify
-RUN groupadd -g 10000 $USER
-RUN useradd -u 10000 -g 10000 -ms /bin/bash $USER
-
-###################  Clone aiverify repo ######################
-
-ARG BRANCH_TAG=v0.10.x
-RUN echo "BRANCH_TAG=$BRANCH_TAG"
-WORKDIR /app
-RUN git clone https://github.com/imda-btg/aiverify.git --branch=$BRANCH_TAG aiverify
-
-WORKDIR /app/aiverify
-
-# Create plugins, file upload and logs folders
-RUN mkdir -p ./ai-verify-portal/plugins
-RUN mkdir -p ./uploads/data
-RUN mkdir -p ./uploads/model
-RUN mkdir -p ./test-engine-app/logs
-
-RUN chown -R 10000:10000 /app/aiverify
-
-###################  Node ######################
-
-# Install dependencies for shared-library
-WORKDIR /app/aiverify/ai-verify-shared-library
-RUN npm install && npm run build
-
-WORKDIR /app/aiverify/ai-verify-portal
-
-# Create env file for portal
-# Change localhost of the following urls (via --build-arg) to hostname of
-# the machine running aiverify if you want to access from a remote browser
-ARG PORTAL_URL=http://localhost
-ARG WS_URL=ws://localhost
-RUN echo "PORTAL_URL=$PORTAL_URL WS_URL=$WS_URL"
-RUN echo "APIGW_URL=http://localhost:4000\n\
-MONGODB_URI=mongodb://aiverify:aiverify@db:27017/aiverify\n\
-REDIS_URI=redis://redis:6379\n\
-TEST_ENGINE_URL=http://test-engine:8080" | tee .env.local
-RUN rm .env.development
-
-# Install dependencies for portal, and build portal (nextjs build)
-RUN npm install
-RUN npm link ../ai-verify-shared-library
-RUN npm run build
-
-# Create env file for apigw
-WORKDIR /app/aiverify/ai-verify-apigw
-
-# Ensure values of mongo username and password below matches what is going to be set in mongo-init.sh
-ARG MONGO_AIVERIFY_USERNAME=aiverify
-ARG MONGO_AIVERIFY_PASSWORD=aiverify
-RUN echo "DB_USERNAME=$MONGO_AIVERIFY_USERNAME DB_PASSWORD=$MONGO_AIVERIFY_PASSWORD"
-RUN echo "REDIS_HOST=redis\n\
-REDIS_PORT=6379\n\
-DB_HOST=db\n\
-DB_PORT=27017\n\
-DB_USERNAME=${MONGO_AIVERIFY_USERNAME}\n\
-DB_PASSWORD=${MONGO_AIVERIFY_PASSWORD}\n\
-WEB_REPORT_URL=http://localhost:3000/reportStatus/printview" | tee .env
-
-# Install dependencies for apigw
-# Skip Chrome/chromium install during puppeteer install, since chromium
-# already installed above
-ENV PUPPETEER_SKIP_CHROMIUM_DOWNLOAD 1
-RUN npm install
-ENV PUPPETEER_EXECUTABLE_PATH /usr/bin/chromium
-
-############## Stock plugins #################
-
-# Unzip stock plugin bundles into the plugins folder
-WORKDIR /app/aiverify/stock-plugins
-RUN for plugin_dir in *; do \
-      echo "Unzipping plugin $plugin_dir"; \
-      unzip $plugin_dir/dist/*.zip -d ../ai-verify-portal/plugins/$plugin_dir; \
-    done
-
-RUN chown -R 10000:10000 /app/aiverify/ai-verify-portal/plugins
-
-############### Python #################
-
-# Install dependencies into virtualenv
-WORKDIR /app/aiverify
-RUN python3 -m venv venv
-ENV PATH="/app/aiverify/venv/bin:$PATH"
-
-# Install dependencies
-WORKDIR /app/aiverify/test-engine-app
-RUN pip install -r requirements.txt
-WORKDIR /app/aiverify/test-engine-core
-RUN pip install -r requirements.txt
-WORKDIR /app/aiverify/test-engine-core-modules
-RUN pip install -r requirements.txt
-WORKDIR /app/aiverify/stock-plugins
-RUN find ./ -type f -name 'requirements.txt' -exec pip install -r "{}" \;
-WORKDIR /app/aiverify
-RUN pip install ./test-engine-core/dist/test_engine_core-*.tar.gz
-
-# Create env file for test-engine-app
-WORKDIR /app/aiverify/test-engine-app
-RUN echo 'CORE_MODULES_FOLDER="../test-engine-core-modules"\n\
-VALIDATION_SCHEMAS_FOLDER="./test_engine_app/validation_schemas/"\n\
-REDIS_CONSUMER_GROUP="MyGroup"\n\
-REDIS_SERVER_HOSTNAME="redis"\n\
-REDIS_SERVER_PORT=6379\n\
-API_SERVER_PORT=8080' | tee .env
-
-# Run containers with non-root user
-USER $USER
-
-WORKDIR /app
-=======
-# Build the aiverify docker image
-
-FROM ubuntu:22.04
-
-###################  Install libraries ######################
-
-ENV TZ=Asia/Singapore
-RUN ln -snf /usr/share/zoneinfo/$TZ /etc/localtime && echo $TZ > /etc/timezone
-
-# Install node v18.x
-RUN apt-get update && apt-get install -y curl
-RUN curl -sL https://deb.nodesource.com/setup_18.x | bash -
-RUN apt-get update && apt-get install -y nodejs
-
-# Install python 3.11, virtualenv
-RUN apt-get update
-RUN apt install software-properties-common -y
-RUN add-apt-repository ppa:deadsnakes/ppa
-RUN apt-get install -y python3.11 python3.11-venv
-
-###################  Install chromium ######################
-
-# Install Chromium (for puppeteer) separately to cater for arm64 and amd64,
-# as puppeteer installs Chrome/Chromium for amd64 only
-RUN apt-get install debian-archive-keyring
-
-RUN umask 22
-
-RUN echo 'deb [signed-by=/usr/share/keyrings/debian-archive-keyring.gpg] http://deb.debian.org/debian stable main\n \
-deb-src [signed-by=/usr/share/keyrings/debian-archive-keyring.gpg] http://deb.debian.org/debian stable main\n \
-\n \
-deb [signed-by=/usr/share/keyrings/debian-archive-keyring.gpg] http://deb.debian.org/debian-security/ stable-security main\n \
-deb-src [signed-by=/usr/share/keyrings/debian-archive-keyring.gpg] http://deb.debian.org/debian-security/ stable-security main\n \
-\n \
-deb [signed-by=/usr/share/keyrings/debian-archive-keyring.gpg] http://deb.debian.org/debian stable-updates main\n \
-deb-src [signed-by=/usr/share/keyrings/debian-archive-keyring.gpg] http://deb.debian.org/debian stable-updates main' | tee /etc/apt/sources.list.d/debian-stable.list
-
-RUN echo 'Package: chromium*\n \
-Pin: origin *.debian.org\n \
-Pin-Priority: 100\n \
-\n \
-Package: *\n \
-Pin: origin *.debian.org\n \
-Pin-Priority: 1' | tee /etc/apt/preferences.d/debian-chromium
-
-RUN apt-get update
-
-RUN apt-get install chromium -y
-
-RUN ln -s /usr/bin/chromium /usr/bin/chromium-browser
-
-# For shap-toolbox stock plugin
-RUN apt-get install -y gcc g++ python3.11-dev
-
-# Install Git
-RUN apt-get install -y git
-
-RUN apt-get install unzip
-
-################### Create aiverify user ######################
-
-ARG USER=aiverify
-RUN groupadd -g 10000 $USER
-RUN useradd -u 10000 -g 10000 -ms /bin/bash $USER
-
-###################  Clone aiverify repo ######################
-
-ARG BRANCH_TAG=v0.10.x
-RUN echo "BRANCH_TAG=$BRANCH_TAG"
-WORKDIR /app
-RUN git clone https://github.com/imda-btg/aiverify.git --branch=$BRANCH_TAG aiverify
-
-WORKDIR /app/aiverify
-
-# Create plugins, file upload and logs folders
-RUN mkdir -p ./ai-verify-portal/plugins
-RUN mkdir -p ./uploads/data
-RUN mkdir -p ./uploads/model
-RUN mkdir -p ./test-engine-app/logs
-
-RUN chown -R 10000:10000 /app/aiverify
-
-###################  Node ######################
-
-# Install dependencies for shared-library
-WORKDIR /app/aiverify/ai-verify-shared-library
-RUN npm install && npm run build
-
-WORKDIR /app/aiverify/ai-verify-portal
-
-# Create env file for portal
-# Change localhost of the following urls (via --build-arg) to hostname of
-# the machine running aiverify if you want to access from a remote browser
-ARG PORTAL_URL=http://localhost
-ARG WS_URL=ws://localhost
-RUN echo "PORTAL_URL=$PORTAL_URL WS_URL=$WS_URL"
-RUN echo "APIGW_URL=http://localhost:4000\n\
-MONGODB_URI=mongodb://aiverify:aiverify@db:27017/aiverify\n\
-REDIS_URI=redis://redis:6379\n\
-TEST_ENGINE_URL=http://test-engine:8080" | tee .env.local
-RUN rm .env.development
-
-# Install dependencies for portal, and build portal (nextjs build)
-RUN npm install
-RUN npm link ../ai-verify-shared-library
-RUN npm run build
-
-# Create env file for apigw
-# Change value of ALLOWED_ORIGINS (via --build-arg) to hostname of
-# the machine running aiverify if you want to access from a remote browser (different host name than 'localhost'), 
-# or if aiverify is setup to listen on different port other than 3000
-WORKDIR /app/aiverify/ai-verify-apigw
-
-ARG ALLOWED_ORIGINS=http://localhost:3000,http://localhost:4000
-RUN echo "ALLOWED_ORIGINS=${ALLOWED_ORIGINS}"
-RUN echo "MONGODB_URI=mongodb://aiverify:aiverify@db:27017/aiverify\n\
-DB_URI=mongodb://aiverify:aiverify@db:27017/aiverify\n\
-REDIS_HOST=redis\n\
-REDIS_PORT=6379\n\
-ALLOWED_ORIGINS=${ALLOWED_ORIGINS}\n\
-WEB_REPORT_URL=http://localhost:3000/reportStatus/printview" | tee .env
-
-# Install dependencies for apigw
-# Skip Chrome/chromium install during puppeteer install, since chromium
-# already installed above
-ENV PUPPETEER_SKIP_CHROMIUM_DOWNLOAD 1
-RUN npm install
-ENV PUPPETEER_EXECUTABLE_PATH /usr/bin/chromium
-
-############## Stock plugins #################
-
-# Unzip stock plugin bundles into the plugins folder
-WORKDIR /app/aiverify/stock-plugins
-RUN for plugin_dir in *; do \
-      echo "Unzipping plugin $plugin_dir"; \
-      unzip $plugin_dir/dist/*.zip -d ../ai-verify-portal/plugins/$plugin_dir; \
-    done
-
-RUN chown -R 10000:10000 /app/aiverify/ai-verify-portal/plugins
-
-############### Python #################
-
-# Install dependencies into virtualenv
-WORKDIR /app/aiverify
-RUN python3 -m venv venv
-ENV PATH="/app/aiverify/venv/bin:$PATH"
-
-# Install dependencies
-WORKDIR /app/aiverify/test-engine-app
-RUN pip install -r requirements.txt
-WORKDIR /app/aiverify/test-engine-core
-RUN pip install -r requirements.txt
-WORKDIR /app/aiverify/test-engine-core-modules
-RUN pip install -r requirements.txt
-WORKDIR /app/aiverify/stock-plugins
-RUN find ./ -type f -name 'requirements.txt' -exec pip install -r "{}" \;
-WORKDIR /app/aiverify
-RUN pip install ./test-engine-core/dist/test_engine_core-*.tar.gz
-
-# Create env file for test-engine-app
-WORKDIR /app/aiverify/test-engine-app
-RUN echo 'CORE_MODULES_FOLDER="../test-engine-core-modules"\n\
-VALIDATION_SCHEMAS_FOLDER="./test_engine_app/validation_schemas/"\n\
-REDIS_CONSUMER_GROUP="MyGroup"\n\
-REDIS_SERVER_HOSTNAME="redis"\n\
-REDIS_SERVER_PORT=6379\n\
-API_SERVER_PORT=8080' | tee .env
-
-# Run containers with non-root user
-USER $USER
-
-WORKDIR /app
->>>>>>> 3fc74ad4
+# Build the aiverify docker image
+
+FROM ubuntu:22.04
+
+###################  Install libraries ######################
+
+ENV TZ=Asia/Singapore
+RUN ln -snf /usr/share/zoneinfo/$TZ /etc/localtime && echo $TZ > /etc/timezone
+
+# Install node v18.x
+RUN apt-get update && apt-get install -y curl
+RUN curl -sL https://deb.nodesource.com/setup_18.x | bash -
+RUN apt-get update && apt-get install -y nodejs
+
+# Install python 3.11, virtualenv
+RUN apt-get update
+RUN apt install software-properties-common -y
+RUN add-apt-repository ppa:deadsnakes/ppa
+RUN apt-get install -y python3.11 python3.11-venv
+
+###################  Install chromium ######################
+
+# Install Chromium (for puppeteer) separately to cater for arm64 and amd64,
+# as puppeteer installs Chrome/Chromium for amd64 only
+RUN apt-get install debian-archive-keyring
+
+RUN umask 22
+
+RUN echo 'deb [signed-by=/usr/share/keyrings/debian-archive-keyring.gpg] http://deb.debian.org/debian stable main\n \
+deb-src [signed-by=/usr/share/keyrings/debian-archive-keyring.gpg] http://deb.debian.org/debian stable main\n \
+\n \
+deb [signed-by=/usr/share/keyrings/debian-archive-keyring.gpg] http://deb.debian.org/debian-security/ stable-security main\n \
+deb-src [signed-by=/usr/share/keyrings/debian-archive-keyring.gpg] http://deb.debian.org/debian-security/ stable-security main\n \
+\n \
+deb [signed-by=/usr/share/keyrings/debian-archive-keyring.gpg] http://deb.debian.org/debian stable-updates main\n \
+deb-src [signed-by=/usr/share/keyrings/debian-archive-keyring.gpg] http://deb.debian.org/debian stable-updates main' | tee /etc/apt/sources.list.d/debian-stable.list
+
+RUN echo 'Package: chromium*\n \
+Pin: origin *.debian.org\n \
+Pin-Priority: 100\n \
+\n \
+Package: *\n \
+Pin: origin *.debian.org\n \
+Pin-Priority: 1' | tee /etc/apt/preferences.d/debian-chromium
+
+RUN apt-get update
+
+RUN apt-get install chromium -y
+
+RUN ln -s /usr/bin/chromium /usr/bin/chromium-browser
+
+# For shap-toolbox stock plugin
+RUN apt-get install -y gcc g++ python3.11-dev
+
+# Install Git
+RUN apt-get install -y git
+
+RUN apt-get install unzip
+
+################### Create aiverify user ######################
+
+ARG USER=aiverify
+RUN groupadd -g 10000 $USER
+RUN useradd -u 10000 -g 10000 -ms /bin/bash $USER
+
+###################  Clone aiverify repo ######################
+
+ARG BRANCH_TAG=v0.10.x
+RUN echo "BRANCH_TAG=$BRANCH_TAG"
+WORKDIR /app
+RUN git clone https://github.com/imda-btg/aiverify.git --branch=$BRANCH_TAG aiverify
+
+WORKDIR /app/aiverify
+
+# Create plugins, file upload and logs folders
+RUN mkdir -p ./ai-verify-portal/plugins
+RUN mkdir -p ./uploads/data
+RUN mkdir -p ./uploads/model
+RUN mkdir -p ./test-engine-app/logs
+
+RUN chown -R 10000:10000 /app/aiverify
+
+###################  Node ######################
+
+# Install dependencies for shared-library
+WORKDIR /app/aiverify/ai-verify-shared-library
+RUN npm install && npm run build
+
+WORKDIR /app/aiverify/ai-verify-portal
+
+# Create env file for portal
+# Change localhost of the following urls (via --build-arg) to hostname of
+# the machine running aiverify if you want to access from a remote browser
+ARG PORTAL_URL=http://localhost
+ARG WS_URL=ws://localhost
+RUN echo "PORTAL_URL=$PORTAL_URL WS_URL=$WS_URL"
+RUN echo "APIGW_URL=http://localhost:4000\n\
+MONGODB_URI=mongodb://aiverify:aiverify@db:27017/aiverify\n\
+REDIS_URI=redis://redis:6379\n\
+TEST_ENGINE_URL=http://test-engine:8080" | tee .env.local
+RUN rm .env.development
+
+# Install dependencies for portal, and build portal (nextjs build)
+RUN npm install
+RUN npm link ../ai-verify-shared-library
+RUN npm run build
+
+# Create env file for apigw
+WORKDIR /app/aiverify/ai-verify-apigw
+
+# Ensure values of mongo username and password below matches what is going to be set in mongo-init.sh
+ARG MONGO_AIVERIFY_USERNAME=aiverify
+ARG MONGO_AIVERIFY_PASSWORD=aiverify
+ARG ALLOWED_ORIGINS=http://localhost:3000,http://localhost:4000
+RUN echo "DB_USERNAME=$MONGO_AIVERIFY_USERNAME DB_PASSWORD=$MONGO_AIVERIFY_PASSWORD"
+RUN echo "ALLOWED_ORIGINS=${ALLOWED_ORIGINS}"
+RUN echo "REDIS_HOST=redis\n\
+REDIS_PORT=6379\n\
+DB_HOST=db\n\
+DB_PORT=27017\n\
+DB_USERNAME=${MONGO_AIVERIFY_USERNAME}\n\
+DB_PASSWORD=${MONGO_AIVERIFY_PASSWORD}\n\
+ALLOWED_ORIGINS=${ALLOWED_ORIGINS}\n\
+WEB_REPORT_URL=http://localhost:3000/reportStatus/printview" | tee .env
+
+# Install dependencies for apigw
+# Skip Chrome/chromium install during puppeteer install, since chromium
+# already installed above
+ENV PUPPETEER_SKIP_CHROMIUM_DOWNLOAD 1
+RUN npm install
+ENV PUPPETEER_EXECUTABLE_PATH /usr/bin/chromium
+
+############## Stock plugins #################
+
+# Unzip stock plugin bundles into the plugins folder
+WORKDIR /app/aiverify/stock-plugins
+RUN for plugin_dir in *; do \
+      echo "Unzipping plugin $plugin_dir"; \
+      unzip $plugin_dir/dist/*.zip -d ../ai-verify-portal/plugins/$plugin_dir; \
+    done
+
+RUN chown -R 10000:10000 /app/aiverify/ai-verify-portal/plugins
+
+############### Python #################
+
+# Install dependencies into virtualenv
+WORKDIR /app/aiverify
+RUN python3 -m venv venv
+ENV PATH="/app/aiverify/venv/bin:$PATH"
+
+# Install dependencies
+WORKDIR /app/aiverify/test-engine-app
+RUN pip install -r requirements.txt
+WORKDIR /app/aiverify/test-engine-core
+RUN pip install -r requirements.txt
+WORKDIR /app/aiverify/test-engine-core-modules
+RUN pip install -r requirements.txt
+WORKDIR /app/aiverify/stock-plugins
+RUN find ./ -type f -name 'requirements.txt' -exec pip install -r "{}" \;
+WORKDIR /app/aiverify
+RUN pip install ./test-engine-core/dist/test_engine_core-*.tar.gz
+
+# Create env file for test-engine-app
+WORKDIR /app/aiverify/test-engine-app
+RUN echo 'CORE_MODULES_FOLDER="../test-engine-core-modules"\n\
+VALIDATION_SCHEMAS_FOLDER="./test_engine_app/validation_schemas/"\n\
+REDIS_CONSUMER_GROUP="MyGroup"\n\
+REDIS_SERVER_HOSTNAME="redis"\n\
+REDIS_SERVER_PORT=6379\n\
+API_SERVER_PORT=8080' | tee .env
+
+# Run containers with non-root user
+USER $USER
+
+WORKDIR /app