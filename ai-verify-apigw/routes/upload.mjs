import _ from "lodash";
import path from "path";
import fs from "fs";

import express from "express";
import { ModelFileModel, DatasetModel } from "#models";
import { queueDataset, queueModel } from "#lib/testEngineQueue.mjs";
import multer from "multer";
import moment from "moment";

const router = express.Router();

const storage = multer.diskStorage({
  destination: function (req, file, cb) {
    cb(null, "/tmp");
  },
  filename: function (req, file, cb) {
    // keep original filename
    cb(null, file.originalname);
  },
});
// const upload = multer({ dest: 'uploads/' })

const upload = multer({ storage: storage });

function validateAndSanitize(userInput) {
  // Allow only alphanumeric characters and underscores
  const allowedCharactersRegex = /^[a-zA-Z0-9_]+$/;
  // Example maximum length constraint
  const maxLength = 50;
  if (typeof userInput !== "string") {
    throw new Error("Invalid input type. Input must be a string.");
  }
  // Trim leading and trailing whitespaces
  userInput = userInput.trim();
  // Check if the input length is within acceptable limits
  if (userInput.length > maxLength) {
    throw new Error(`Input exceeds maximum length of ${maxLength} characters.`);
  }
  // Check if the input contains only allowed characters
  if (!allowedCharactersRegex.test(userInput)) {
    throw new Error(
      "Invalid characters in the input. Only alphanumeric characters and underscores are allowed."
    );
  }
  return userInput;
}

function validateFileSize(file) {
  const maxFileSizeInGB = 4;
  const maxAllowedFileSize = Math.pow(1024, 3) * maxFileSizeInGB;
  if (file.size === undefined) throw new Error("Invalid file size");
  if (file.size > maxAllowedFileSize)
    throw new Error(
      `File size is larger than the maximum allowed size of ${maxFileSizeInGB} GB`
    );
  return true;
}

function formatBytes(bytes, decimals = 2) {
  if (!+bytes) return "0 Bytes";

  const k = 1024;
  const dm = decimals < 0 ? 0 : decimals;
  const sizes = ["Bytes", "KB", "MB", "GB", "TB", "PB", "EB", "ZB", "YB"];

  const i = Math.floor(Math.log(bytes) / Math.log(k));

  return `${parseFloat((bytes / Math.pow(k, i)).toFixed(dm))} ${sizes[i]}`;
}

/**
 * @openapi
 * /api/upload/data:
 *   post:
 *     summary: Upload data file. All files uploaded will be saved under the "uploads" directory.
 *     tags:
 *       - Upload
 *     requestBody:
 *       required: true
 *       content:
 *         multipart/form-data:
 *           schema:
 *             type: object
 *             required:
 *               - myFiles
 *             properties:
 *               myFiles:
 *                 type: array
 *                 items:
 *                   type: file
 *                 minItems: 1
 *               myFolders:
 *                 type: array
 *                 items:
 *                   type: string
 *                 minItems: 1
 *     responses:
 *       '200':
 *         description: Response
 *     security:
 *       - bearerAuth: []
 *
 * /api/upload/model:
 *   post:
 *     summary: Upload model file. All files uploaded will be saved under the "uploads" directory.
 *     tags:
 *       - Upload
 *     requestBody:
 *       required: true
 *       content:
 *         multipart/form-data:
 *           schema:
 *             type: object
 *             required:
 *               - myModelFiles
 *             properties:
 *               myModelFiles:
 *                 type: array
 *                 items:
 *                   type: file
 *                 minItems: 1
 *               myModelFolders:
 *                 type: array
 *                 items:
 *                   type: string
 *                 minItems: 1
 *     responses:
 *       '200':
 *         description: Response
 *     security:
 *       - bearerAuth: []
 *
 */

/**
 * Route /api/upload/data
 */
router.post("/data", upload.array("myFiles"), async function (req, res, next) {
  const files = req.files;
  const myFolders = req.body.myFolders;
  const myFolder = req.body.myFolder;

  if (myFolder) {
    if (!myFolders) {
      return res.status(500).json({ err: "Invalid folder name" });
    }

    try {
      if (_.isArray(myFolders)) {
        for (const folderName of myFolders) {
          validateAndSanitize(folderName);
        }
      } else {
        validateAndSanitize(myFolders);
      }

      validateAndSanitize(myFolder);
    } catch (err) {
      return res.status(500).json({ err });
    }
  }

  if (!files) {
    return res.status(400).json({ err: "No files to be uploaded" });
  }

  //create /uploads folder if it doesnt exist
  if (!fs.existsSync("../uploads")) {
    fs.mkdirSync("../uploads", { recursive: true });
  }

  let baseFolder = `/data`;

  const data = [];

  let promises = files.map((file, index) => {
    return new Promise(async (resolve, reject) => {
      if (file.mimetype !== 'application/octet-stream' && !file.mimetype.startsWith('image/')) {
        return reject("Invalid mimetype: " + file.mimetype) 
      }
      try {
        validateFileSize(file);
      } catch (err) {
        reject(err);
      }
      const dataFolder = "../uploads/data/";
      //create /data folder if it doesnt exist
      if (!fs.existsSync("../uploads/data")) {
        fs.mkdirSync("../uploads/data", { recursive: true });
      }
      const filenames = fs.readdirSync(dataFolder);

      const getNewName = async (name) => {
        var tempName = name;
        for (
          let count = 1;
          (await getDbCount(tempName)) || getFsCount(tempName) != 0;
          count++
        ) {
          if (name.split(".")[1]) {
            tempName = `${name.split(".")[0]}_${count}.${name.split(".")[1]}`;
          } else {
            tempName = `${name.split(".")[0]}_${count}`;
          }
        }
        return await tempName;
      };

      const getDbCount = (tempName) => {
        return new Promise((resolve, reject) => {
          DatasetModel.findOne({ name: tempName }, function (err, result) {
            if (err) {
              reject(err);
            }
            if (!result) {
              resolve(false);
            } else {
              resolve(true);
            }
          });
        });
      };

      const getFsCount = (tempName) => {
        return filenames.filter((f) => f === tempName).length;
      };

      let folder = baseFolder;
      let subfolder = myFolders
        ? _.isArray(myFolders)
          ? myFolders[index]
          : myFolders
        : null;
      let folderCreated = null;

      if (myFolder) {
        // check if folder with same name alreay exists, rename folder and its file/ subfolder paths
        var newFolderName = await getNewName(myFolder);
        let newSubfolder = subfolder.replace(myFolder, newFolderName);
        const joinedPath = path.join(baseFolder, newSubfolder);
        folder = `${joinedPath}`;
        var newFileName = file.filename;
        let uploadFolder = path.join("../uploads", baseFolder, newFolderName); // newFolderName is generated based on already sanitized myFolder
        let folderPath = path.resolve(uploadFolder);
        if (!fs.existsSync(uploadFolder)) {
          // only add folderCreated once per folder upload
          fs.mkdirSync(uploadFolder, { recursive: true });
          folderCreated = {
            // subFolderOf: path.basename( path.dirname(folderPath)),
            folderName: newFolderName,
            filePath: folderPath,
            stat: fs.statSync(uploadFolder),
          };
        }
      } else {
        // check for individual duplicated file names
        var newFileName = await getNewName(file.filename);
      }
      let uploadSubfolder = path.join("../uploads", folder);

      if (!fs.existsSync(uploadSubfolder)) {
        fs.mkdirSync(uploadSubfolder, { recursive: true });
      }

      let uploadPath = path.resolve(uploadSubfolder, newFileName);

      const relativePath = path.relative(uploadSubfolder, uploadPath);
      if (relativePath.startsWith(".")) {
        return reject("Invalid file path");
      }

<<<<<<< HEAD
      // changed rename to copyFile as src and dst reside in different filesystems in docker env.
      fs.copyFileSync(file.path, uploadPath);
      fs.unlinkSync(file.path);
      let stat = fs.statSync(uploadPath);

      resolve({
        file,
        subfolder,
        stat,
        uploadPath,
        folderCreated,
        newFileName,
      });
    });
  });

  Promise.allSettled(promises)
    .then(async (results) => {
      let numSuccess = 0;
      // console.log("Results is:", results);
      for (let result of results) {
        if (result.status === "rejected") {
          console.log(result.reason);
          continue;
        }
        let value = result.value;
        if (value.folderCreated) {
          const newFolderObj = new DatasetModel({
            name: value.folderCreated.folderName,
            filename: value.folderCreated.folderName,
            filePath: value.folderCreated.filePath,
            status: "Pending",
            type: "Folder",
            ctime: value.folderCreated.stat.ctime,
          });
          await newFolderObj.save(function (err, product, numAffected) {
            // console.log("Folder saved: ", product);
          });
          // Send validation request to backend
          queueDataset(newFolderObj);
          data.push(newFolderObj);
          numSuccess++;
        } else {
          if (value.subfolder == "" || value.subfolder == null) {
            //create file objects and send files for validation
            const fileSize = formatBytes(value.file.size);
            const newObj = new DatasetModel({
              name: value.newFileName,
              filename: value.newFileName,
              filePath: value.uploadPath,
              description: "",
              status: "Pending",
              size: fileSize,
              ctime: value.stat.ctime,
              serializer: "",
              dataFormat: "",
              errorMessages: "",
              type: "File",
            });
            await newObj.save(function (err, product, numAffected) {
              // console.log("Saved: ", product);
            });

            queueDataset(newObj);
            data.push(newObj);
            numSuccess++;
=======
          const getNewName = async (name) => {
            var tempName = name
            for (let count = 1; ( await getDbCount(tempName) || getFsCount(tempName)!=0 ); count++) {
              if (name.split('.')[1]) {
                tempName = `${name.split('.')[0]}_${count}.${name.split('.')[1]}`;
              } else {
                tempName = `${name.split('.')[0]}_${count}`;
              }
            }
            return await tempName
          }
  
          const getDbCount = (tempName) => {
            return new Promise((resolve, reject) => {
              DatasetModel.exists({name: tempName}).then(result => {
                if (!result) {
                  resolve(false);
                } else {
                  resolve(true);
                }
              }).catch(err => {
                reject(err)
              })
            })
>>>>>>> 58bdf351
          }
        }
      }

      if (numSuccess > 0) {
        // console.log("numsuccess is: ", numSuccess);
        res.status(201).json(data);
      } else {
        // console.log("numsuccess is: ", numSuccess);
        res.status(400).json({ err: "All uploads failed" });
      }
    })
    .catch((err) => {
      res.status(400).json({ err: "File Upload Error:", err });
    });
});

/**
 * Route /api/upload/model
 */
router.post(
  "/model",
  upload.array("myModelFiles"),
  async function (req, res, next) {
    const files = req.files;
    const myFolders = req.body.myModelFolders;
    const myFolder = req.body.myModelFolder;
    const myModelTypes = req.body.myModelType;
    const myFolderModelType = req.body.myFolderModelType;

    if (myFolder) {
      if (!myFolders) {
        return res.status(500).json({ err: "Invalid folder name" });
      }

      try {
        validateAndSanitize(myFolder);
        if (_.isArray(myFolders)) {
          for (const folderName of myFolders) {
            validateAndSanitize(folderName);
          }
        } else {
          validateAndSanitize(myFolders);
        }
      } catch (err) {
        return res.status(500).json({ err });
      }
    }

    if (!files) {
      return res.status(400).json({ err: "No files to be uploaded" });
    }

    //create /uploads folder if it doesnt exist
    if (!fs.existsSync("../uploads")) {
      fs.mkdirSync("../uploads", { recursive: true });
    }

    let baseFolder = `/model`;

    const data = [];

    let promises = files.map((file, index) => {
      return new Promise(async (resolve, reject) => {
        if (file.mimetype !== 'application/octet-stream') {
          return reject("Invalid mimetype: " + file.mimetype) 
        }
        try {
          validateFileSize(file);
        } catch (err) {
          reject(err);
        }
        const dataFolder = "../uploads/model/";
        //create /model folder if it doesnt exist
        if (!fs.existsSync("../uploads/model")) {
          fs.mkdirSync("../uploads/model", { recursive: true });
        }
        const filenames = fs.readdirSync(dataFolder);

        const getNewName = async (name) => {
          var tempName = name;
          for (
            let count = 1;
            (await getDbCount(tempName)) || getFsCount(tempName) != 0;
            count++
          ) {
            if (name.split(".")[1]) {
              tempName = `${name.split(".")[0]}_${count}.${name.split(".")[1]}`;
            } else {
              tempName = `${name.split(".")[0]}_${count}`;
            }
          }
          return await tempName;
        };

        const getDbCount = (tempName) => {
          return new Promise((resolve, reject) => {
            ModelFileModel.findOne({ name: tempName }, function (err, result) {
              if (err) {
                reject(err);
              }
              if (!result) {
                resolve(false);
              } else {
                resolve(true);
              }
            });
          });
        };

        const getFsCount = (tempName) => {
          return filenames.filter((f) => f === tempName).length;
        };

        let folder = baseFolder;
        let subfolder = myFolders
          ? _.isArray(myFolders)
            ? myFolders[index]
            : myFolders
          : null;
        let folderCreated = null;

        if (myFolder) {
          // check if folder with same name alreay exists, rename folder and its file/ subfolder paths
          var newFolderName = await getNewName(myFolder);
          let newSubfolder = subfolder.replace(myFolder, newFolderName);
          const joinedPath = path.join(baseFolder, newSubfolder);
          folder = `${joinedPath}`;
          var newFileName = file.filename;
          let uploadFolder = path.join("../uploads", baseFolder, newFolderName); // newFolderName is generated based on already sanitized myFolder
          let folderPath = path.resolve(uploadFolder);
          if (!fs.existsSync(uploadFolder)) {
            // only add folderCreated once per folder upload
            fs.mkdirSync(uploadFolder, { recursive: true });
            folderCreated = {
              // subFolderOf: path.basename( path.dirname(folderPath)),
              folderName: newFolderName,
              filePath: folderPath,
              stat: fs.statSync(uploadFolder),
              myFolderModelType: myFolderModelType,
            };
          }
        } else {
          // check for individual duplicated file names
          var newFileName = await getNewName(file.filename);
        }
        let uploadSubfolder = path.join("../uploads", folder);

        if (!fs.existsSync(uploadSubfolder)) {
          fs.mkdirSync(uploadSubfolder, { recursive: true });
        }

        let uploadPath = path.resolve(uploadSubfolder, newFileName);

        const relativePath = path.relative(uploadSubfolder, uploadPath);
        if (relativePath.startsWith(".")) {
          return reject("Invalid file path");
        }

        // using copyFile instead of rename as src and dest folder reside in different filesystem in docker env.
        fs.copyFileSync(file.path, uploadPath);
        fs.unlinkSync(file.path);
        let stat = fs.statSync(uploadPath);

        if (Array.isArray(myModelTypes)) {
          var myModelType = myModelTypes[index];
        } else {
          var myModelType = myModelTypes;
        }

        resolve({
          file,
          subfolder,
          stat,
          uploadPath,
          folderCreated,
          newFileName,
          myModelType,
        });
      });
    });

    Promise.allSettled(promises)
      .then(async (results) => {
        let numSuccess = 0;

        for (let result of results) {
          if (result.status === "rejected") {
            console.log(result.reason);
            continue;
          }
          let value = result.value;
          if (value.folderCreated) {
            const newFolderObj = new ModelFileModel({
              name: value.folderCreated.folderName,
              filename: value.folderCreated.folderName,
              filePath: value.folderCreated.filePath,
              status: "Pending",
              modelType: value.folderCreated.myFolderModelType,
              type: req.body.type == "pipeline" ? "Pipeline" : "Folder",
              ctime: value.folderCreated.stat.ctime,
            });
<<<<<<< HEAD

            await newFolderObj.save(function (err, product, numAffected) {
              // console.log("Folder saved: ", product);
            });
            queueModel(newFolderObj);
            data.push(newFolderObj);
=======
            await newFolderObj.save();
            queueDataset(newFolderObj)
            data.push(newFolderObj)
>>>>>>> 58bdf351
            numSuccess++;
          } else {
            if (value.subfolder == "" || value.subfolder == null) {
              //create file objects and send files for validation
              const fileSize = formatBytes(value.file.size);
              const newObj = new ModelFileModel({
                name: value.newFileName,
                filename: value.newFileName,
                filePath: value.uploadPath,
                description: "",
                status: "Pending",
                size: fileSize,
                ctime: value.stat.ctime,
                serializer: "",
                modelType: value.myModelType,
                modelFormat: "",
                errorMessages: "",
                type: "File",
              });
<<<<<<< HEAD
              await newObj.save(function (err, product, numAffected) {
                // console.log("Saved: ", product);
              });
              // Send validation request to backend
              queueModel(newObj);
              data.push(newObj);
=======
              await newObj.save()
    
              queueDataset(newObj)
              data.push(newObj)
>>>>>>> 58bdf351
              numSuccess++;
            }

          }
        }

        if (numSuccess > 0) {
          // console.log("numsuccess is: ", numSuccess);
          res.status(201).json(data);
        } else {
          // console.log("numsuccess is: ", numSuccess);
          res.status(400).json({ err: "All uploads failed" });
        }
      })
      .catch((err) => {
        res.status(400).json({ err: "File Upload Error:", err });
      });
  }
);

<<<<<<< HEAD
export default router;
=======
});




/**
 * Route /api/upload/model
 */
router.post('/model', upload.array('myModelFiles'), async function (req, res, next) {

        const files = req.files
        const myFolders = req.body.myModelFolders;
        const myFolder = req.body.myModelFolder;
        const myModelTypes = req.body.myModelType;
        const myFolderModelType = req.body.myFolderModelType;
        
        if (myFolder) {
          try {
            validateAndSanitize(myFolder);
          } catch (err) {
            return res.sendStatus(500).json({ err });
          }
        }

        if (!files) {
          return res.sendStatus(400).json({ err: "No files to be uploaded"});
        }

        //create /uploads folder if it doesnt exist
        if (!fs.existsSync('../uploads')) {
          fs.mkdirSync('../uploads', { recursive: true });
        }
      
        let baseFolder = `/model`;

        const data = [];

        let promises = files.map((file,index) => {
          return new Promise(async (resolve, reject) => {
            try {
              validateFileSize(file);
            } catch(err) {
              reject(err);
            }
            const dataFolder = '../uploads/model/';
            //create /model folder if it doesnt exist
            if (!fs.existsSync('../uploads/model')) {
              fs.mkdirSync('../uploads/model', { recursive: true });
            }
            const filenames = fs.readdirSync(dataFolder);

            const getNewName = async (name) => {
              var tempName = name
              for (let count = 1; ( await getDbCount(tempName) || getFsCount(tempName)!=0 ); count++) {
                if (name.split('.')[1]) {
                  tempName = `${name.split('.')[0]}_${count}.${name.split('.')[1]}`;
                } else {
                  tempName = `${name.split('.')[0]}_${count}`;
                }
              }
              return await tempName
            }
    
            const getDbCount = (tempName) => {
              return new Promise((resolve, reject) => {
                ModelFileModel.exists({name: tempName}).then(result => {
                  if (!result) {
                    resolve(false);
                  } else {
                    resolve(true);
                  }
                }).catch(err => {
                  reject(err);
                })                  
              })
            }
    
            const getFsCount = (tempName) => {
              return filenames.filter(f => f === tempName).length;
            }

            let folder = baseFolder
            let subfolder = myFolders?_.isArray(myFolders)?myFolders[index]:myFolders:null;
            let folderCreated = null;
          
            if (myFolder) {
              // check if folder with same name alreay exists, rename folder and its file/ subfolder paths
              var newFolderName = await getNewName(myFolder);
              let newSubfolder = subfolder.replace(myFolder, newFolderName)
              const joinedPath = path.join(baseFolder, newSubfolder);
              folder = `${joinedPath}`;
              var newFileName = file.filename;
              let uploadFolder = path.join("../uploads", baseFolder, newFolderName); // newFolderName is generated based on already sanitized myFolder
              let folderPath = path.resolve(uploadFolder);
              if (!fs.existsSync(uploadFolder)) { // only add folderCreated once per folder upload
                fs.mkdirSync(uploadFolder, {recursive: true});
                folderCreated = {
                  // subFolderOf: path.basename( path.dirname(folderPath)),
                  folderName: newFolderName,
                  filePath: folderPath,
                  stat: fs.statSync(uploadFolder),
                  myFolderModelType: myFolderModelType,
                };
              }
            } else {
              // check for individual duplicated file names
              var newFileName = await getNewName(file.filename);
            }
            let uploadSubfolder = path.join("../uploads", folder);
          
            if (!fs.existsSync(uploadSubfolder)) {
              fs.mkdirSync(uploadSubfolder, {recursive: true});
            } 
            
            let uploadPath = path.resolve(uploadSubfolder, newFileName);
            // using copyFile instead of rename as src and dest folder reside in different filesystem in docker env.
            fs.copyFileSync(file.path, uploadPath);
            fs.unlinkSync(file.path);
            let stat = fs.statSync(uploadPath);

            if ( Array.isArray(myModelTypes) ) {
              var myModelType = myModelTypes[index]
            } else {
              var myModelType = myModelTypes
            }

            resolve({file, subfolder, stat, uploadPath, folderCreated, newFileName, myModelType});
          })
        })
  
        Promise.allSettled(promises).then(async results => {
          let numSuccess = 0;

          for (let result of results) {
            if (result.status === 'rejected') {
              console.log(result.reason);
              continue;
            }
            let value = result.value;
            if (value.folderCreated) {
                const newFolderObj = new ModelFileModel({
                  name: value.folderCreated.folderName,
                  filename: value.folderCreated.folderName,
                  filePath: value.folderCreated.filePath,
                  status: "Pending",
                  modelType: value.folderCreated.myFolderModelType,
                  type: (req.body.type == "pipeline")?"Pipeline":"Folder",
                  ctime: value.folderCreated.stat.ctime,
                });
                
                await newFolderObj.save();
                queueModel(newFolderObj) ;
                data.push(newFolderObj);
                numSuccess++; 
            } else {
              if((value.subfolder == '') || (value.subfolder == null)) {
                //create file objects and send files for validation
                const fileSize = formatBytes(value.file.size)
                const newObj = new ModelFileModel({       
                  name: value.newFileName,
                  filename: value.newFileName,
                  filePath: value.uploadPath,
                  description: "",
                  status: "Pending",
                  size: fileSize,
                  ctime: value.stat.ctime,
                  serializer: "",
                  modelType: value.myModelType,
                  modelFormat: "",
                  errorMessages: "",
                  type: "File",
                });
                await newObj.save();
                queueModel(newObj)
                data.push(newObj)
                numSuccess++;
              }
            }
          }
  
          if (numSuccess > 0){
            console.log("numsuccess is: ", numSuccess);
            res.status(201).json(data);
          } else {
            console.log("numsuccess is: ", numSuccess);
            res.status(400).json({ err: "All uploads failed" });
          }
  
        }).catch(err => {
          res.status(400).json({ err: "File Upload Error:", err});
        })

  });
  

  export default router;
>>>>>>> 58bdf351
<|MERGE_RESOLUTION|>--- conflicted
+++ resolved
@@ -6,7 +6,6 @@
 import { ModelFileModel, DatasetModel } from "#models";
 import { queueDataset, queueModel } from "#lib/testEngineQueue.mjs";
 import multer from "multer";
-import moment from "moment";
 
 const router = express.Router();
 
@@ -176,8 +175,11 @@
 
   let promises = files.map((file, index) => {
     return new Promise(async (resolve, reject) => {
-      if (file.mimetype !== 'application/octet-stream' && !file.mimetype.startsWith('image/')) {
-        return reject("Invalid mimetype: " + file.mimetype) 
+      if (
+        file.mimetype !== "application/octet-stream" &&
+        !file.mimetype.startsWith("image/")
+      ) {
+        return reject("Invalid mimetype: " + file.mimetype);
       }
       try {
         validateFileSize(file);
@@ -209,16 +211,17 @@
 
       const getDbCount = (tempName) => {
         return new Promise((resolve, reject) => {
-          DatasetModel.findOne({ name: tempName }, function (err, result) {
-            if (err) {
+          DatasetModel.exists({ name: tempName })
+            .then((result) => {
+              if (!result) {
+                resolve(false);
+              } else {
+                resolve(true);
+              }
+            })
+            .catch((err) => {
               reject(err);
-            }
-            if (!result) {
-              resolve(false);
-            } else {
-              resolve(true);
-            }
-          });
+            });
         });
       };
 
@@ -270,7 +273,6 @@
         return reject("Invalid file path");
       }
 
-<<<<<<< HEAD
       // changed rename to copyFile as src and dst reside in different filesystems in docker env.
       fs.copyFileSync(file.path, uploadPath);
       fs.unlinkSync(file.path);
@@ -306,9 +308,7 @@
             type: "Folder",
             ctime: value.folderCreated.stat.ctime,
           });
-          await newFolderObj.save(function (err, product, numAffected) {
-            // console.log("Folder saved: ", product);
-          });
+          await newFolderObj.save();
           // Send validation request to backend
           queueDataset(newFolderObj);
           data.push(newFolderObj);
@@ -330,39 +330,11 @@
               errorMessages: "",
               type: "File",
             });
-            await newObj.save(function (err, product, numAffected) {
-              // console.log("Saved: ", product);
-            });
+            await newObj.save();
 
             queueDataset(newObj);
             data.push(newObj);
             numSuccess++;
-=======
-          const getNewName = async (name) => {
-            var tempName = name
-            for (let count = 1; ( await getDbCount(tempName) || getFsCount(tempName)!=0 ); count++) {
-              if (name.split('.')[1]) {
-                tempName = `${name.split('.')[0]}_${count}.${name.split('.')[1]}`;
-              } else {
-                tempName = `${name.split('.')[0]}_${count}`;
-              }
-            }
-            return await tempName
-          }
-  
-          const getDbCount = (tempName) => {
-            return new Promise((resolve, reject) => {
-              DatasetModel.exists({name: tempName}).then(result => {
-                if (!result) {
-                  resolve(false);
-                } else {
-                  resolve(true);
-                }
-              }).catch(err => {
-                reject(err)
-              })
-            })
->>>>>>> 58bdf351
           }
         }
       }
@@ -427,8 +399,8 @@
 
     let promises = files.map((file, index) => {
       return new Promise(async (resolve, reject) => {
-        if (file.mimetype !== 'application/octet-stream') {
-          return reject("Invalid mimetype: " + file.mimetype) 
+        if (file.mimetype !== "application/octet-stream") {
+          return reject("Invalid mimetype: " + file.mimetype);
         }
         try {
           validateFileSize(file);
@@ -460,16 +432,17 @@
 
         const getDbCount = (tempName) => {
           return new Promise((resolve, reject) => {
-            ModelFileModel.findOne({ name: tempName }, function (err, result) {
-              if (err) {
+            ModelFileModel.exists({ name: tempName })
+              .then((result) => {
+                if (!result) {
+                  resolve(false);
+                } else {
+                  resolve(true);
+                }
+              })
+              .catch((err) => {
                 reject(err);
-              }
-              if (!result) {
-                resolve(false);
-              } else {
-                resolve(true);
-              }
-            });
+              });
           });
         };
 
@@ -565,18 +538,10 @@
               type: req.body.type == "pipeline" ? "Pipeline" : "Folder",
               ctime: value.folderCreated.stat.ctime,
             });
-<<<<<<< HEAD
-
-            await newFolderObj.save(function (err, product, numAffected) {
-              // console.log("Folder saved: ", product);
-            });
+
+            await newFolderObj.save();
             queueModel(newFolderObj);
             data.push(newFolderObj);
-=======
-            await newFolderObj.save();
-            queueDataset(newFolderObj)
-            data.push(newFolderObj)
->>>>>>> 58bdf351
             numSuccess++;
           } else {
             if (value.subfolder == "" || value.subfolder == null) {
@@ -596,22 +561,12 @@
                 errorMessages: "",
                 type: "File",
               });
-<<<<<<< HEAD
-              await newObj.save(function (err, product, numAffected) {
-                // console.log("Saved: ", product);
-              });
+              await newObj.save();
               // Send validation request to backend
               queueModel(newObj);
               data.push(newObj);
-=======
-              await newObj.save()
-    
-              queueDataset(newObj)
-              data.push(newObj)
->>>>>>> 58bdf351
               numSuccess++;
             }
-
           }
         }
 
@@ -629,203 +584,4 @@
   }
 );
 
-<<<<<<< HEAD
-export default router;
-=======
-});
-
-
-
-
-/**
- * Route /api/upload/model
- */
-router.post('/model', upload.array('myModelFiles'), async function (req, res, next) {
-
-        const files = req.files
-        const myFolders = req.body.myModelFolders;
-        const myFolder = req.body.myModelFolder;
-        const myModelTypes = req.body.myModelType;
-        const myFolderModelType = req.body.myFolderModelType;
-        
-        if (myFolder) {
-          try {
-            validateAndSanitize(myFolder);
-          } catch (err) {
-            return res.sendStatus(500).json({ err });
-          }
-        }
-
-        if (!files) {
-          return res.sendStatus(400).json({ err: "No files to be uploaded"});
-        }
-
-        //create /uploads folder if it doesnt exist
-        if (!fs.existsSync('../uploads')) {
-          fs.mkdirSync('../uploads', { recursive: true });
-        }
-      
-        let baseFolder = `/model`;
-
-        const data = [];
-
-        let promises = files.map((file,index) => {
-          return new Promise(async (resolve, reject) => {
-            try {
-              validateFileSize(file);
-            } catch(err) {
-              reject(err);
-            }
-            const dataFolder = '../uploads/model/';
-            //create /model folder if it doesnt exist
-            if (!fs.existsSync('../uploads/model')) {
-              fs.mkdirSync('../uploads/model', { recursive: true });
-            }
-            const filenames = fs.readdirSync(dataFolder);
-
-            const getNewName = async (name) => {
-              var tempName = name
-              for (let count = 1; ( await getDbCount(tempName) || getFsCount(tempName)!=0 ); count++) {
-                if (name.split('.')[1]) {
-                  tempName = `${name.split('.')[0]}_${count}.${name.split('.')[1]}`;
-                } else {
-                  tempName = `${name.split('.')[0]}_${count}`;
-                }
-              }
-              return await tempName
-            }
-    
-            const getDbCount = (tempName) => {
-              return new Promise((resolve, reject) => {
-                ModelFileModel.exists({name: tempName}).then(result => {
-                  if (!result) {
-                    resolve(false);
-                  } else {
-                    resolve(true);
-                  }
-                }).catch(err => {
-                  reject(err);
-                })                  
-              })
-            }
-    
-            const getFsCount = (tempName) => {
-              return filenames.filter(f => f === tempName).length;
-            }
-
-            let folder = baseFolder
-            let subfolder = myFolders?_.isArray(myFolders)?myFolders[index]:myFolders:null;
-            let folderCreated = null;
-          
-            if (myFolder) {
-              // check if folder with same name alreay exists, rename folder and its file/ subfolder paths
-              var newFolderName = await getNewName(myFolder);
-              let newSubfolder = subfolder.replace(myFolder, newFolderName)
-              const joinedPath = path.join(baseFolder, newSubfolder);
-              folder = `${joinedPath}`;
-              var newFileName = file.filename;
-              let uploadFolder = path.join("../uploads", baseFolder, newFolderName); // newFolderName is generated based on already sanitized myFolder
-              let folderPath = path.resolve(uploadFolder);
-              if (!fs.existsSync(uploadFolder)) { // only add folderCreated once per folder upload
-                fs.mkdirSync(uploadFolder, {recursive: true});
-                folderCreated = {
-                  // subFolderOf: path.basename( path.dirname(folderPath)),
-                  folderName: newFolderName,
-                  filePath: folderPath,
-                  stat: fs.statSync(uploadFolder),
-                  myFolderModelType: myFolderModelType,
-                };
-              }
-            } else {
-              // check for individual duplicated file names
-              var newFileName = await getNewName(file.filename);
-            }
-            let uploadSubfolder = path.join("../uploads", folder);
-          
-            if (!fs.existsSync(uploadSubfolder)) {
-              fs.mkdirSync(uploadSubfolder, {recursive: true});
-            } 
-            
-            let uploadPath = path.resolve(uploadSubfolder, newFileName);
-            // using copyFile instead of rename as src and dest folder reside in different filesystem in docker env.
-            fs.copyFileSync(file.path, uploadPath);
-            fs.unlinkSync(file.path);
-            let stat = fs.statSync(uploadPath);
-
-            if ( Array.isArray(myModelTypes) ) {
-              var myModelType = myModelTypes[index]
-            } else {
-              var myModelType = myModelTypes
-            }
-
-            resolve({file, subfolder, stat, uploadPath, folderCreated, newFileName, myModelType});
-          })
-        })
-  
-        Promise.allSettled(promises).then(async results => {
-          let numSuccess = 0;
-
-          for (let result of results) {
-            if (result.status === 'rejected') {
-              console.log(result.reason);
-              continue;
-            }
-            let value = result.value;
-            if (value.folderCreated) {
-                const newFolderObj = new ModelFileModel({
-                  name: value.folderCreated.folderName,
-                  filename: value.folderCreated.folderName,
-                  filePath: value.folderCreated.filePath,
-                  status: "Pending",
-                  modelType: value.folderCreated.myFolderModelType,
-                  type: (req.body.type == "pipeline")?"Pipeline":"Folder",
-                  ctime: value.folderCreated.stat.ctime,
-                });
-                
-                await newFolderObj.save();
-                queueModel(newFolderObj) ;
-                data.push(newFolderObj);
-                numSuccess++; 
-            } else {
-              if((value.subfolder == '') || (value.subfolder == null)) {
-                //create file objects and send files for validation
-                const fileSize = formatBytes(value.file.size)
-                const newObj = new ModelFileModel({       
-                  name: value.newFileName,
-                  filename: value.newFileName,
-                  filePath: value.uploadPath,
-                  description: "",
-                  status: "Pending",
-                  size: fileSize,
-                  ctime: value.stat.ctime,
-                  serializer: "",
-                  modelType: value.myModelType,
-                  modelFormat: "",
-                  errorMessages: "",
-                  type: "File",
-                });
-                await newObj.save();
-                queueModel(newObj)
-                data.push(newObj)
-                numSuccess++;
-              }
-            }
-          }
-  
-          if (numSuccess > 0){
-            console.log("numsuccess is: ", numSuccess);
-            res.status(201).json(data);
-          } else {
-            console.log("numsuccess is: ", numSuccess);
-            res.status(400).json({ err: "All uploads failed" });
-          }
-  
-        }).catch(err => {
-          res.status(400).json({ err: "File Upload Error:", err});
-        })
-
-  });
-  
-
-  export default router;
->>>>>>> 58bdf351
+export default router;