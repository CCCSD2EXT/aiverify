!!! Info
      This method of installation are recommended for Advanced Users.
## Requirements

These are the recommended requirements to run AI Verify. 

### System

|                  | Recommended Requirements                                                                     |
| ---------------- | -------------------------------------------------------------------------------------------- |
| Operating System | Ubuntu 22.04 (64-bit)                                                                                 |
| Disk Space           | At least 3GB                                                                                |
| Memory           | At least 4GB                                                                                |
| Free Space       | At least 3GB of available space                                                              |

!!! Warning
      We do not officially provide support for Windows. For Windows developers, AI Verify requires minimally Windows 10 **with WSL2**. Please note that we have not conducted tests on Windows 10. Please follow instructions to set up WSL2 [here](https://learn.microsoft.com/en-us/windows/wsl/install) if you still wish to proceed.


### Software Requirements

| Software                                                                           | Recommended Version |
| ---------------------------------------------------------------------------------- | ------------------- |
| [NodeJs](https://nodejs.org/en/download)                                           | v18.x               |
| [Python](https://www.python.org/downloads/)                    | v3.11               |
| [MongoDB\*](https://www.mongodb.com/docs/manual/tutorial/install-mongodb-on-ubuntu/) | v6.x                |
<!-- | [Redis..](https://redis.io/docs/getting-started/installation/)                       | v6.x                |
| [GraphQL..](https://graphql.org/)                                                    | v16.x               |
| [Git..](https://git-scm.com/book/en/v2/Getting-Started-Installing-Git)               | v2.x                | -->

!!! Warning
    If you already have MongoDB, you are required to execute these steps.
    
      ```bash
      $ mongosh

      aiverify = db.getSiblingDB('aiverify')

      aiverify.createUser({
         user: 'aiverify',
         pwd: 'aiverify',
         roles: [{ role: 'readWrite', db: 'aiverify' }],
         });
      ```  

## Install AI Verify

1. Download `setup-aiverify.zip` from [Github Release](https://github.com/IMDA-BTG/aiverify/releases).

2. Unzip `setup-aiverify.zip`.

3. Your folder structure should look like this.
```
<working directory>/
├── setup-aiverify/
    ├── aiverify-user 
    └── aiverify-dev
        └── setup-aiverify-dev.sh
```
4. Open a Terminal in the directory
5. Execute the script by executing the following code.
   ```bash
   cd aiverify-dev #navigate to the folder created
   bash setup-aiverify-dev.sh
   ```
6. Wait for the set up to finish, do observe the logs for errors.

## Start AI Verify

### Redis and MongoDB

Redis and MongoDB are installed as system services, and should already be running.
Execute the following code to check that the services are running.

```bash
sudo systemctl status redis
sudo systemctl status mongod
```

If they are not running, execute these code to run them:

```bash
sudo systemctl start redis
sudo systemctl start mongod
```

### AI Verify Modules

AI Verify modules are configured as system services. To ensure AI Verify modules are running, following the instruction below to run each of the required services.

Your folder structure should look like this.
```
<working directory>/
├── aiverify-dev/
    ├── setup-aiverify-dev.sh/
    ├── aiverify/
      ├── test-engine-app/
      ├── ai-verify-apigw/
      ├── ai-verify-portal/
      └── ...
```

### test-engine-app

```bash
# Open a new terminal window #
cd aiverify
source venv/bin/activate
cd test-engine-app
python3 -m test_engine_app
```

### ai-verify-apigw

```bash
# Open a new terminal window #
cd aiverify/ai-verify-apigw
cp .env.development .env
<<<<<<< HEAD
# Change the values of DB_USERNAME and DB_PASSWORD to the username and password you have set #
echo "DB_USERNAME=aiverify" >> .env
echo "DB_PASSWORD=aiverify" >> .env
=======
>>>>>>> ea616d97
node app.mjs
```

### ai-verify-portal

```bash
# Open a new terminal window #
cd aiverify/ai-verify-portal
npm run start
```

!!! Warning
      By default, ai-verify-portal listens on port 3000. If you have changed the port or if you set up a different hostname other than 'localhost' for the app, update the value of `ALLOWED_ORIGINS` in `aiverify/ai-verify-apigw/.env` and restart ai-verify-apigw.

      
      
## Running AI Verify

!!! Warning
      Upon initial start-up of the toolkit, pages might take sometime to load.

1. Once all the services are up and running, open your browser and type [localhost:3000](http://localhost:3000) in the address bar. You should see the AI Verify home page appears and will be able to access its functions.
   ![aiverify-home](../../res/getting-started/ai-verify-example.png)<|MERGE_RESOLUTION|>--- conflicted
+++ resolved
@@ -116,12 +116,10 @@
 # Open a new terminal window #
 cd aiverify/ai-verify-apigw
 cp .env.development .env
-<<<<<<< HEAD
+
 # Change the values of DB_USERNAME and DB_PASSWORD to the username and password you have set #
 echo "DB_USERNAME=aiverify" >> .env
 echo "DB_PASSWORD=aiverify" >> .env
-=======
->>>>>>> ea616d97
 node app.mjs
 ```
 
