<<<<<<< HEAD
@media print
{
  .no-print, .no-print *
  {
      display: none !important;
  }
  /* .page {
    page-break-after: 'always'
  } */
}

.pageContainer {
  display: block;
  position: relative;
  margin-left: auto;
  margin-right: auto;
  /* position: absolute;
  top: 0;
  left: 0; */
}

.page {
  display: block;
  position: relative;
  /* break-before: always; */
  /* margin-top: 10px; */
  margin-left: auto;
  margin-right: auto;
  overflow: hidden;
}

.reportWidgetComponent {
	cursor: pointer;
	position: relative;
	/* overflow: hidden; */
	width: 100%;
	/* height: 500px; */
}
=======
@media print {
  .no-print,
  .no-print * {
    display: none !important;
  }
}

.pageContainer {
  display: block;
  position: relative;
  margin-left: auto;
  margin-right: auto;
}

.page {
  display: block;
  position: relative;
  break-before: always;
  margin-top: 10px;
  margin-left: auto;
  margin-right: auto;
}

.reportWidgetComponent {
  cursor: pointer;
  position: relative;
  overflow: hidden;
  width: 100%;
  height: 500px;
}
>>>>>>> 0276d68a
<|MERGE_RESOLUTION|>--- conflicted
+++ resolved
@@ -1,71 +1,37 @@
-<<<<<<< HEAD
-@media print
-{
-  .no-print, .no-print *
-  {
-      display: none !important;
-  }
-  /* .page {
-    page-break-after: 'always'
-  } */
-}
-
-.pageContainer {
-  display: block;
-  position: relative;
-  margin-left: auto;
-  margin-right: auto;
-  /* position: absolute;
-  top: 0;
-  left: 0; */
-}
-
-.page {
-  display: block;
-  position: relative;
-  /* break-before: always; */
-  /* margin-top: 10px; */
-  margin-left: auto;
-  margin-right: auto;
-  overflow: hidden;
-}
-
-.reportWidgetComponent {
-	cursor: pointer;
-	position: relative;
-	/* overflow: hidden; */
-	width: 100%;
-	/* height: 500px; */
-}
-=======
-@media print {
-  .no-print,
-  .no-print * {
-    display: none !important;
-  }
-}
-
-.pageContainer {
-  display: block;
-  position: relative;
-  margin-left: auto;
-  margin-right: auto;
-}
-
-.page {
-  display: block;
-  position: relative;
-  break-before: always;
-  margin-top: 10px;
-  margin-left: auto;
-  margin-right: auto;
-}
-
-.reportWidgetComponent {
-  cursor: pointer;
-  position: relative;
-  overflow: hidden;
-  width: 100%;
-  height: 500px;
-}
->>>>>>> 0276d68a
+@media print {
+  .no-print,
+  .no-print * {
+    display: none !important;
+  }
+  /* .page {
+    page-break-after: 'always'
+  } */
+}
+
+.pageContainer {
+  display: block;
+  position: relative;
+  margin-left: auto;
+  margin-right: auto;
+  /* position: absolute;
+  top: 0;
+  left: 0; */
+}
+
+.page {
+  display: block;
+  position: relative;
+  /* break-before: always; */
+  /* margin-top: 10px; */
+  margin-left: auto;
+  margin-right: auto;
+  overflow: hidden;
+}
+
+.reportWidgetComponent {
+	cursor: pointer;
+	position: relative;
+	/* overflow: hidden; */
+	width: 100%;
+	/* height: 500px; */
+}