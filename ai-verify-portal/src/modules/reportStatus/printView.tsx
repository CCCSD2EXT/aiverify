<<<<<<< HEAD
import React, { useState, useEffect, useRef, forwardRef } from 'react';

import { WIDTH, COLUMNS, ROW_HEIGHT } from 'src/lib/reportUtils';
import { getItemLayoutProperties, useWidgetProperties } from 'src/lib/canvasUtils';
import { ReportWidgetItem, Page } from 'src/types/projectTemplate.interface';
import { Report } from 'src/types/project.interface';
import ReportWidgetComponent, { ReportWidgetComponentProps } from './reportWidget';
import styles from './styles/printView.module.css';
import sharedStyles from '../projectTemplate/styles/shared/reportDefault.module.css';
import { TestEngineTaskStatus } from '../../types/test.interface';
import clsx from 'clsx';

const COL_WIDTH = WIDTH / COLUMNS;

interface PageExtended extends Page {
  hasDynamicHeight: boolean;
}

type MyDynamicHeightPageProps = {
  page: PageExtended;
  pageno: number;
  numPages: number,
  widgetComps: any;
  report: Report;
}

function MyDynamicHeightPage ({ page, pageno, numPages, widgetComps, report }: MyDynamicHeightPageProps) {
  return (
    <>
      <div 
        className={clsx(
          styles.page,
          sharedStyles.printPage,
        )}
        style={{
          pageBreakBefore: pageno > 0 ? 'always':'avoid',
        }}>
        {page.reportWidgets?.map(item => {
          const comp = widgetComps[item.key];
          const width = comp.layoutItem.w * COL_WIDTH;
          const left = comp.layoutItem.x * COL_WIDTH;
          const top = comp.layoutItem.y * ROW_HEIGHT;
          const height=comp.meta.dynamicHeight?'max-content':comp.layoutItem.h*ROW_HEIGHT;
          return (
            <div
              key={item.key}
              className={styles.reportWidgetComponent}
              style={{
                display: 'flex',
                ...getItemLayoutProperties(comp.reportWidget.layoutItemProperties),
                float: 'left',
                position: 'relative',
                width,
                height,
                marginRight: -WIDTH,
                marginLeft: left,
                marginTop: top,
              }}
            >
              <ReportWidgetComponent
                mdxBundle={comp.mdxBundle}
                inputBlockData={report.projectSnapshot.inputBlockData}
                result={comp.result}
                properties={comp.properties}
                meta={comp.meta}
                report={report}
              />
            </div>
          )
        })}
      </div>
      {page.hasDynamicHeight && pageno < (numPages-1) && <div style={{ pageBreakAfter:'always' }}></div>}
    </>
  )
}

type Props = {
  report: Report;
  mdxBundleMap: any;
}

/**
 * Main project module component
 */
export default function PrintViewModule({ report, mdxBundleMap }: Props) {
  const [ pages, setPages ] = useState<PageExtended[]>([]);
  const widgetProperties = useWidgetProperties(report.projectSnapshot);
  const [reportContext, setReportContext] = useState<{[key: string]: ReportWidgetComponentProps}>({});
  const [widgetComps, setWidgetComps] = useState<any|null>(null);

  useEffect(() => {
    const pages = report.projectSnapshot.pages as PageExtended[];

    const result = {} as any;
    if (report.tests) {
      for (const test of report.tests) {
        if (test.status == TestEngineTaskStatus.Success)
          result[test.algorithmGID] = test.output;
        else
          result[test.algorithmGID] = null;
      }
    }
    const widgetComps: any = {};
    for (const page of pages) {
      page.hasDynamicHeight = false;
      for (const layout of page.layouts) {
        if (layout.i === "_youcantseeme")
          continue;
        const reportWidget = page.reportWidgets.find(e => e.key == layout.i);
        if (!reportWidget) {
          console.warn("Invalid widget key", layout);
          continue;
        }
        const comp = getWidget(reportWidget, layout, result)
        widgetComps[reportWidget.key] = comp;
        if (comp.meta.dynamicHeight)
          page.hasDynamicHeight = true;
      }
    }
    setPages(pages);

    setWidgetComps(widgetComps);
  }, [report.projectSnapshot.pages])

  const getWidget = (reportWidget: ReportWidgetItem, layoutItem: any, result: any) => {
    const properties: any = {};
    if (reportWidget.properties) {
      for (const key of Object.keys(reportWidget.properties)) {
        properties[key] = widgetProperties.getProperty(reportWidget.properties[key]);
      }
    }
    const comp = {
      reportWidget,
      mdxBundle: mdxBundleMap[reportWidget.widgetGID],
      meta: mdxBundleMap[reportWidget.widgetGID].widget,
      properties: properties,
      layoutItem,
      result, 
    }
    return comp;
  }

  const numPages = pages.length;

  return (
    <div className={clsx(
      styles.pageContainer,
      sharedStyles.reportRoot,
      sharedStyles.reportContainer,
      )}
    >
      {widgetComps && reportContext && pages.map((page, pageno) => (
        <MyDynamicHeightPage
          key={`page-${pageno}`}
          page={page}
          pageno={pageno}
          numPages={numPages}
          widgetComps={widgetComps}
          report={report}
        />
      ))}
    </div>
  )
=======
import { useState, useEffect } from 'react';

import GridLayout from 'react-grid-layout';

import Typography from '@mui/material/Typography';
import Box from '@mui/material/Box';

import { MAX_ROWS, ROW_HEIGHT, WIDTH } from 'src/lib/reportUtils';
import {
  getItemLayoutProperties,
  useWidgetProperties,
} from 'src/lib/canvasUtils';
import { ReportWidgetItem } from 'src/types/projectTemplate.interface';
import { Report } from 'src/types/project.interface';
import ReportWidgetComponent, {
  ReportWidgetComponentProps,
} from './reportWidget';
import styles from './styles/printView.module.css';
import sharedStyles from '../projectTemplate/styles/shared/reportDefault.module.css';
import { TestEngineTaskStatus } from '../../types/test.interface';
import clsx from 'clsx';

type Props = {
  report: Report;
  mdxBundleMap: any;
};

/**
 * Main project module component
 */
export default function PrintViewModule({ report, mdxBundleMap }: Props) {
  const widgetProperties = useWidgetProperties(report.projectSnapshot);
  const [reportContext, setReportContext] = useState<{
    [key: string]: ReportWidgetComponentProps;
  }>({});
  const [widgetComps, setWidgetComps] = useState<any | null>(null);

  useEffect(() => {
    const result = {} as any;
    if (report.tests) {
      for (const test of report.tests) {
        if (test.status == TestEngineTaskStatus.Success)
          result[test.algorithmGID] = test.output;
        else result[test.algorithmGID] = null;
      }
    }
    const widgetComps: any = {};
    for (const page of report.projectSnapshot.pages) {
      for (const layout of page.layouts) {
        if (layout.i === '_youcantseeme') continue;
        const reportWidget = page.reportWidgets.find((e) => e.key == layout.i);
        if (!reportWidget) {
          console.warn('Invalid widget key', layout);
          continue;
        }
        getWidget(reportWidget, layout, widgetComps, result);
      }
    }
    setWidgetComps(widgetComps);
  }, []);

  const getWidget = (
    reportWidget: ReportWidgetItem,
    layoutItem: any,
    widgetComps: any,
    result: any
  ) => {
    console.log('getWidget', reportWidget);
    const properties: any = {};
    if (reportWidget.properties) {
      for (const key of Object.keys(reportWidget.properties)) {
        // properties2[key] = reportWidget.properties[key];
        properties[key] = widgetProperties.getProperty(
          reportWidget.properties[key]
        );
      }
    }
    if (mdxBundleMap[reportWidget.widgetGID]) {
      const comp = (
        <Box
          key={reportWidget.key}
          data-grid={layoutItem}
          className={styles.reportWidgetComponent}
          sx={{
            display: 'flex',
            ...getItemLayoutProperties(reportWidget.layoutItemProperties),
          }}>
          <ReportWidgetComponent
            mdxBundle={mdxBundleMap[reportWidget.widgetGID]}
            inputBlockData={report.projectSnapshot.inputBlockData}
            result={result}
            properties={properties}
            meta={mdxBundleMap[reportWidget.widgetGID].widget}
            report={report}></ReportWidgetComponent>
        </Box>
      );
      widgetComps[reportWidget.key] = comp;
    } else {
      const comp = (
        <Box
          key={reportWidget.key}
          data-grid={layoutItem}
          className={styles.reportWidgetComponent}>
          <Typography variant="h5" color="error">
            Invalid Widget
          </Typography>
        </Box>
      );
      widgetComps[reportWidget.key] = comp;
    }
  };

  return (
    <div
      className={clsx(
        styles.pageContainer,
        sharedStyles.reportRoot,
        sharedStyles.reportContainer
      )}>
      {widgetComps &&
        reportContext &&
        report.projectSnapshot &&
        report.projectSnapshot.pages.map((page, pageno) => (
          <div
            key={`page-${pageno}`}
            className={clsx(
              styles.page,
              sharedStyles.printPage,
              sharedStyles.reportHeight
            )}
            style={{ breakBefore: pageno > 0 ? 'always' : 'avoid' }}>
            <GridLayout
              className="layout"
              layout={page.layouts}
              rowHeight={ROW_HEIGHT}
              margin={[0, 0]}
              width={WIDTH}
              compactType={null}
              maxRows={MAX_ROWS}
              preventCollision={true}
              isDraggable={false}
              isResizable={false}>
              {page.reportWidgets?.map((item) => widgetComps[item.key])}
            </GridLayout>
            <div style={{ position: 'absolute', bottom: 0, right: 0 }}>
              <Typography variant="body2">
                Page {pageno + 1} of {report.projectSnapshot.pages.length}
              </Typography>
            </div>
          </div>
        ))}
    </div>
  );
>>>>>>> f744ac83
}<|MERGE_RESOLUTION|>--- conflicted
+++ resolved
@@ -1,320 +1,182 @@
-<<<<<<< HEAD
-import React, { useState, useEffect, useRef, forwardRef } from 'react';
-
-import { WIDTH, COLUMNS, ROW_HEIGHT } from 'src/lib/reportUtils';
-import { getItemLayoutProperties, useWidgetProperties } from 'src/lib/canvasUtils';
-import { ReportWidgetItem, Page } from 'src/types/projectTemplate.interface';
-import { Report } from 'src/types/project.interface';
-import ReportWidgetComponent, { ReportWidgetComponentProps } from './reportWidget';
-import styles from './styles/printView.module.css';
-import sharedStyles from '../projectTemplate/styles/shared/reportDefault.module.css';
-import { TestEngineTaskStatus } from '../../types/test.interface';
-import clsx from 'clsx';
-
-const COL_WIDTH = WIDTH / COLUMNS;
-
-interface PageExtended extends Page {
-  hasDynamicHeight: boolean;
-}
-
-type MyDynamicHeightPageProps = {
-  page: PageExtended;
-  pageno: number;
-  numPages: number,
-  widgetComps: any;
-  report: Report;
-}
-
-function MyDynamicHeightPage ({ page, pageno, numPages, widgetComps, report }: MyDynamicHeightPageProps) {
-  return (
-    <>
-      <div 
-        className={clsx(
-          styles.page,
-          sharedStyles.printPage,
-        )}
-        style={{
-          pageBreakBefore: pageno > 0 ? 'always':'avoid',
-        }}>
-        {page.reportWidgets?.map(item => {
-          const comp = widgetComps[item.key];
-          const width = comp.layoutItem.w * COL_WIDTH;
-          const left = comp.layoutItem.x * COL_WIDTH;
-          const top = comp.layoutItem.y * ROW_HEIGHT;
-          const height=comp.meta.dynamicHeight?'max-content':comp.layoutItem.h*ROW_HEIGHT;
-          return (
-            <div
-              key={item.key}
-              className={styles.reportWidgetComponent}
-              style={{
-                display: 'flex',
-                ...getItemLayoutProperties(comp.reportWidget.layoutItemProperties),
-                float: 'left',
-                position: 'relative',
-                width,
-                height,
-                marginRight: -WIDTH,
-                marginLeft: left,
-                marginTop: top,
-              }}
-            >
-              <ReportWidgetComponent
-                mdxBundle={comp.mdxBundle}
-                inputBlockData={report.projectSnapshot.inputBlockData}
-                result={comp.result}
-                properties={comp.properties}
-                meta={comp.meta}
-                report={report}
-              />
-            </div>
-          )
-        })}
-      </div>
-      {page.hasDynamicHeight && pageno < (numPages-1) && <div style={{ pageBreakAfter:'always' }}></div>}
-    </>
-  )
-}
-
-type Props = {
-  report: Report;
-  mdxBundleMap: any;
-}
-
-/**
- * Main project module component
- */
-export default function PrintViewModule({ report, mdxBundleMap }: Props) {
-  const [ pages, setPages ] = useState<PageExtended[]>([]);
-  const widgetProperties = useWidgetProperties(report.projectSnapshot);
-  const [reportContext, setReportContext] = useState<{[key: string]: ReportWidgetComponentProps}>({});
-  const [widgetComps, setWidgetComps] = useState<any|null>(null);
-
-  useEffect(() => {
-    const pages = report.projectSnapshot.pages as PageExtended[];
-
-    const result = {} as any;
-    if (report.tests) {
-      for (const test of report.tests) {
-        if (test.status == TestEngineTaskStatus.Success)
-          result[test.algorithmGID] = test.output;
-        else
-          result[test.algorithmGID] = null;
-      }
-    }
-    const widgetComps: any = {};
-    for (const page of pages) {
-      page.hasDynamicHeight = false;
-      for (const layout of page.layouts) {
-        if (layout.i === "_youcantseeme")
-          continue;
-        const reportWidget = page.reportWidgets.find(e => e.key == layout.i);
-        if (!reportWidget) {
-          console.warn("Invalid widget key", layout);
-          continue;
-        }
-        const comp = getWidget(reportWidget, layout, result)
-        widgetComps[reportWidget.key] = comp;
-        if (comp.meta.dynamicHeight)
-          page.hasDynamicHeight = true;
-      }
-    }
-    setPages(pages);
-
-    setWidgetComps(widgetComps);
-  }, [report.projectSnapshot.pages])
-
-  const getWidget = (reportWidget: ReportWidgetItem, layoutItem: any, result: any) => {
-    const properties: any = {};
-    if (reportWidget.properties) {
-      for (const key of Object.keys(reportWidget.properties)) {
-        properties[key] = widgetProperties.getProperty(reportWidget.properties[key]);
-      }
-    }
-    const comp = {
-      reportWidget,
-      mdxBundle: mdxBundleMap[reportWidget.widgetGID],
-      meta: mdxBundleMap[reportWidget.widgetGID].widget,
-      properties: properties,
-      layoutItem,
-      result, 
-    }
-    return comp;
-  }
-
-  const numPages = pages.length;
-
-  return (
-    <div className={clsx(
-      styles.pageContainer,
-      sharedStyles.reportRoot,
-      sharedStyles.reportContainer,
-      )}
-    >
-      {widgetComps && reportContext && pages.map((page, pageno) => (
-        <MyDynamicHeightPage
-          key={`page-${pageno}`}
-          page={page}
-          pageno={pageno}
-          numPages={numPages}
-          widgetComps={widgetComps}
-          report={report}
-        />
-      ))}
-    </div>
-  )
-=======
-import { useState, useEffect } from 'react';
-
-import GridLayout from 'react-grid-layout';
-
-import Typography from '@mui/material/Typography';
-import Box from '@mui/material/Box';
-
-import { MAX_ROWS, ROW_HEIGHT, WIDTH } from 'src/lib/reportUtils';
-import {
-  getItemLayoutProperties,
-  useWidgetProperties,
-} from 'src/lib/canvasUtils';
-import { ReportWidgetItem } from 'src/types/projectTemplate.interface';
-import { Report } from 'src/types/project.interface';
-import ReportWidgetComponent, {
-  ReportWidgetComponentProps,
-} from './reportWidget';
-import styles from './styles/printView.module.css';
-import sharedStyles from '../projectTemplate/styles/shared/reportDefault.module.css';
-import { TestEngineTaskStatus } from '../../types/test.interface';
-import clsx from 'clsx';
-
-type Props = {
-  report: Report;
-  mdxBundleMap: any;
-};
-
-/**
- * Main project module component
- */
-export default function PrintViewModule({ report, mdxBundleMap }: Props) {
-  const widgetProperties = useWidgetProperties(report.projectSnapshot);
-  const [reportContext, setReportContext] = useState<{
-    [key: string]: ReportWidgetComponentProps;
-  }>({});
-  const [widgetComps, setWidgetComps] = useState<any | null>(null);
-
-  useEffect(() => {
-    const result = {} as any;
-    if (report.tests) {
-      for (const test of report.tests) {
-        if (test.status == TestEngineTaskStatus.Success)
-          result[test.algorithmGID] = test.output;
-        else result[test.algorithmGID] = null;
-      }
-    }
-    const widgetComps: any = {};
-    for (const page of report.projectSnapshot.pages) {
-      for (const layout of page.layouts) {
-        if (layout.i === '_youcantseeme') continue;
-        const reportWidget = page.reportWidgets.find((e) => e.key == layout.i);
-        if (!reportWidget) {
-          console.warn('Invalid widget key', layout);
-          continue;
-        }
-        getWidget(reportWidget, layout, widgetComps, result);
-      }
-    }
-    setWidgetComps(widgetComps);
-  }, []);
-
-  const getWidget = (
-    reportWidget: ReportWidgetItem,
-    layoutItem: any,
-    widgetComps: any,
-    result: any
-  ) => {
-    console.log('getWidget', reportWidget);
-    const properties: any = {};
-    if (reportWidget.properties) {
-      for (const key of Object.keys(reportWidget.properties)) {
-        // properties2[key] = reportWidget.properties[key];
-        properties[key] = widgetProperties.getProperty(
-          reportWidget.properties[key]
-        );
-      }
-    }
-    if (mdxBundleMap[reportWidget.widgetGID]) {
-      const comp = (
-        <Box
-          key={reportWidget.key}
-          data-grid={layoutItem}
-          className={styles.reportWidgetComponent}
-          sx={{
-            display: 'flex',
-            ...getItemLayoutProperties(reportWidget.layoutItemProperties),
-          }}>
-          <ReportWidgetComponent
-            mdxBundle={mdxBundleMap[reportWidget.widgetGID]}
-            inputBlockData={report.projectSnapshot.inputBlockData}
-            result={result}
-            properties={properties}
-            meta={mdxBundleMap[reportWidget.widgetGID].widget}
-            report={report}></ReportWidgetComponent>
-        </Box>
-      );
-      widgetComps[reportWidget.key] = comp;
-    } else {
-      const comp = (
-        <Box
-          key={reportWidget.key}
-          data-grid={layoutItem}
-          className={styles.reportWidgetComponent}>
-          <Typography variant="h5" color="error">
-            Invalid Widget
-          </Typography>
-        </Box>
-      );
-      widgetComps[reportWidget.key] = comp;
-    }
-  };
-
-  return (
-    <div
-      className={clsx(
-        styles.pageContainer,
-        sharedStyles.reportRoot,
-        sharedStyles.reportContainer
-      )}>
-      {widgetComps &&
-        reportContext &&
-        report.projectSnapshot &&
-        report.projectSnapshot.pages.map((page, pageno) => (
-          <div
-            key={`page-${pageno}`}
-            className={clsx(
-              styles.page,
-              sharedStyles.printPage,
-              sharedStyles.reportHeight
-            )}
-            style={{ breakBefore: pageno > 0 ? 'always' : 'avoid' }}>
-            <GridLayout
-              className="layout"
-              layout={page.layouts}
-              rowHeight={ROW_HEIGHT}
-              margin={[0, 0]}
-              width={WIDTH}
-              compactType={null}
-              maxRows={MAX_ROWS}
-              preventCollision={true}
-              isDraggable={false}
-              isResizable={false}>
-              {page.reportWidgets?.map((item) => widgetComps[item.key])}
-            </GridLayout>
-            <div style={{ position: 'absolute', bottom: 0, right: 0 }}>
-              <Typography variant="body2">
-                Page {pageno + 1} of {report.projectSnapshot.pages.length}
-              </Typography>
-            </div>
-          </div>
-        ))}
-    </div>
-  );
->>>>>>> f744ac83
-}+import React, { useState, useEffect, useRef, forwardRef } from 'react';
+
+
+import Typography from '@mui/material/Typography';
+import Box from '@mui/material/Box';
+
+import { WIDTH, COLUMNS, ROW_HEIGHT } from 'src/lib/reportUtils';
+import {
+  getItemLayoutProperties,
+  useWidgetProperties,
+} from 'src/lib/canvasUtils';
+import { ReportWidgetItem, Page } from 'src/types/projectTemplate.interface';
+import { Report } from 'src/types/project.interface';
+import ReportWidgetComponent, {
+  ReportWidgetComponentProps,
+} from './reportWidget';
+import styles from './styles/printView.module.css';
+import sharedStyles from '../projectTemplate/styles/shared/reportDefault.module.css';
+import { TestEngineTaskStatus } from '../../types/test.interface';
+import clsx from 'clsx';
+
+const COL_WIDTH = WIDTH / COLUMNS;
+
+interface PageExtended extends Page {
+  hasDynamicHeight: boolean;
+}
+
+type MyDynamicHeightPageProps = {
+  page: PageExtended;
+  pageno: number;
+  numPages: number,
+  widgetComps: any;
+  report: Report;
+}
+
+function MyDynamicHeightPage ({ page, pageno, numPages, widgetComps, report }: MyDynamicHeightPageProps) {
+  return (
+    <>
+      <div 
+        className={clsx(
+          styles.page,
+          sharedStyles.printPage,
+        )}
+        style={{
+          pageBreakBefore: pageno > 0 ? 'always':'avoid',
+        }}>
+        {page.reportWidgets?.map(item => {
+          const comp = widgetComps[item.key];
+          const width = comp.layoutItem.w * COL_WIDTH;
+          const left = comp.layoutItem.x * COL_WIDTH;
+          const top = comp.layoutItem.y * ROW_HEIGHT;
+          const height=comp.meta.dynamicHeight?'max-content':comp.layoutItem.h*ROW_HEIGHT;
+          return (
+            <div
+              key={item.key}
+              className={styles.reportWidgetComponent}
+              style={{
+                display: 'flex',
+                ...getItemLayoutProperties(comp.reportWidget.layoutItemProperties),
+                float: 'left',
+                position: 'relative',
+                width,
+                height,
+                marginRight: -WIDTH,
+                marginLeft: left,
+                marginTop: top,
+              }}
+            >
+              <ReportWidgetComponent
+                mdxBundle={comp.mdxBundle}
+                inputBlockData={report.projectSnapshot.inputBlockData}
+                result={comp.result}
+                properties={comp.properties}
+                meta={comp.meta}
+                report={report}
+              />
+            </div>
+          )
+        })}
+      </div>
+      {page.hasDynamicHeight && pageno < (numPages-1) && <div style={{ pageBreakAfter:'always' }}></div>}
+    </>
+  )
+}
+
+type Props = {
+  report: Report;
+  mdxBundleMap: any;
+};
+
+/**
+ * Main project module component
+ */
+export default function PrintViewModule({ report, mdxBundleMap }: Props) {
+  const [ pages, setPages ] = useState<PageExtended[]>([]);
+  const widgetProperties = useWidgetProperties(report.projectSnapshot);
+  const [reportContext, setReportContext] = useState<{
+    [key: string]: ReportWidgetComponentProps;
+  }>({});
+  const [widgetComps, setWidgetComps] = useState<any | null>(null);
+
+  useEffect(() => {
+    const pages = report.projectSnapshot.pages as PageExtended[];
+
+    const result = {} as any;
+    if (report.tests) {
+      for (const test of report.tests) {
+        if (test.status == TestEngineTaskStatus.Success)
+          result[test.algorithmGID] = test.output;
+        else result[test.algorithmGID] = null;
+      }
+    }
+    const widgetComps: any = {};
+    for (const page of pages) {
+      page.hasDynamicHeight = false;
+      for (const layout of page.layouts) {
+        if (layout.i === '_youcantseeme') continue;
+        const reportWidget = page.reportWidgets.find((e) => e.key == layout.i);
+        if (!reportWidget) {
+          console.warn('Invalid widget key', layout);
+          continue;
+        }
+        const comp = getWidget(reportWidget, layout, result);
+        widgetComps[reportWidget.key] = comp;
+        if (comp.meta.dynamicHeight)
+          page.hasDynamicHeight = true;
+      }
+    }
+    setPages(pages);
+
+    setWidgetComps(widgetComps);
+  }, [report.projectSnapshot.pages]);
+
+  const getWidget = (
+    reportWidget: ReportWidgetItem,
+    layoutItem: any,
+    result: any
+  ) => {
+    const properties: any = {};
+
+    if (reportWidget.properties) {
+      for (const key of Object.keys(reportWidget.properties)) {
+        properties[key] = widgetProperties.getProperty(
+          reportWidget.properties[key]
+        );
+      }
+    }
+    const comp = {
+      reportWidget,
+      mdxBundle: mdxBundleMap[reportWidget.widgetGID],
+      meta: mdxBundleMap[reportWidget.widgetGID].widget,
+      properties: properties,
+      layoutItem,
+      result, 
+    }
+    return comp;
+  }
+
+  const numPages = pages.length;
+
+  return (
+    <div
+      className={clsx(
+        styles.pageContainer,
+        sharedStyles.reportRoot,
+        sharedStyles.reportContainer
+      )}>
+      {widgetComps &&
+        reportContext &&
+        pages.map((page, pageno) => (
+          <MyDynamicHeightPage
+            key={`page-${pageno}`}
+            page={page}
+            pageno={pageno}
+            numPages={numPages}
+            widgetComps={widgetComps}
+            report={report}
+          />
+      ))}
+    </div>
+  );
+}