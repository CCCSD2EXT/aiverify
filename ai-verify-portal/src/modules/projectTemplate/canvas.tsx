<<<<<<< HEAD
import React, { useState, useEffect, useRef, useMemo, MouseEvent, useCallback } from 'react';
import Pagination from '@mui/material/Pagination';
import DeleteIcon from '@mui/icons-material/Delete';
import AddIcon from '@mui/icons-material/Add';
import GridOnIcon from '@mui/icons-material/GridOn';
import OpenWithIcon from '@mui/icons-material/OpenWith';
import GridLayout, { DragOverEvent, ItemCallback, Layout } from "react-grid-layout";
import { ProjectTemplateStore, ARUActionTypes, MapActionTypes } from './projectTemplateContext';
import WidgetDataContext, { WidgetDataContextType } from './widgetDataContext';
import ReportWidgetComponent, { ReportWidgetComponentProps } from './reportWidget';
import { ReportWidget, UserDefinedProperty, MockDataType } from 'src/types/plugin.interface';
import { PropertyMap, ReportWidgetItem, GlobalVariable, LayoutItemProperties } from 'src/types/projectTemplate.interface';
import ConfirmationDialog from 'src/components/confirmationDialog';
import { ErrorBoundary } from 'react-error-boundary';
import clsx from 'clsx';
import styles from './styles/canvas.module.css';
import sharedStyles from './styles/shared/reportDefault.module.css';
import { DesignerLeftPanel } from './designerLeftPanel';
import { DesignerRightPanel } from './designerRightPanel';
import { IconButton } from 'src/components/iconButton';
import { getMdxWidgetBundle, MDXBundle } from './api/widget';
import { toErrorWithMessage } from 'src/lib/errorUtils';
import { GRID_ITEM_CLASSNAME, SelectedGridItemBoxOutline } from './gridItemBoxOutline';
import { CanvasErrorFallback } from './canvasErrorFallback';
import { getGridItemElement } from './utils/getGridItemElement';
import { WidgetPropertiesPanel } from './widgetPropertiesPanel';
import { ReportWidgetGridItemWrapper } from './gridItemWrapper';
import { getItemLayoutProperties } from 'src/lib/canvasUtils';
import { SelectedGridActionButtons } from './gridItemActionButtons';
import { elementIsWidgetPanel } from './utils/elementIsWidgetPanel';
import WidgetDataPopulationDialog from './widgetDataPopulationDialog';
import { DraggableAbsolutionPositon } from 'src/components/alertBox';
import { OutlinedInput } from '@mui/material';
import AddPageDialog from './addPageDialog';
import MovePageDialog from './movePageDialog';
import { library } from '@fortawesome/fontawesome-svg-core';


type CanvasProps = {
  projectStore: ProjectTemplateStore,
  isTemplate?: boolean,
}

const GRID_WIDTH = 774;
const GRID_ROW_HEIGHT = 30;
const GRID_MAX_ROWS = 36;
const GRID_STRICT_STYLE: React.CSSProperties = { height: '1080px' };
const DEFAULT_LAYOUT_ITEM_PROPERITES: LayoutItemProperties = {
  justifyContent: 'left',
  alignItems: 'top',
};

export default function CanvasComponent(props: CanvasProps) {
  const { projectStore, isTemplate } = props;
  const [dragItem, setDragItem] = useState<ReportWidget | null>(null);
  const [selectedWidget, setSelectedWidget] = useState<ReportWidgetItem | null>(null);
  const [selectedPage, setSelectedPage] = useState<number>();
  const [selectedGridItemDomElement, setSelectedGridItemDomElement] = useState<HTMLDivElement | undefined>();
  const [componentProperties, setComponentProperties] = useState<Record<string, ReportWidgetComponentProps>>({});
  const [widgetDataContext, setWidgetDataContext] = useState<WidgetDataContextType>({});
  const [showPropertiesDialog, setShowPropertiesDialog] = useState(false);
  const [showDeleteConfirmation, setShowDeleteConfirmation] = useState(false);
  const [showGridLines, setShowGridLines] = useState(true);
  const [showGridItemActionMenu, setShowGridItemActionMenu] = useState(true);
  const [initialLayout, setinitialLayout] = useState<string[]>([]);
  const [showAddPageDialog, setShowAddPageDialog] = useState<boolean>(false);
  const [showMovePageDialog, setShowMovePageDialog] = useState<boolean>(false);
  const mounted = useRef<boolean>(false);
  const canvasRef = useRef<HTMLDivElement>(null);
  const currentPageNo = useRef(-1);
  let selectedGridItemLayout;
  let selectedWidgetHasProperties = false;
  const dataPopulationDialogPosition: DraggableAbsolutionPositon = {x: 0, y: 0};

  let gridLayouts: Layout[] = [];
  
  if (currentPageNo.current !== undefined && currentPageNo.current >= 0 && currentPageNo.current < projectStore.pages.length) {
    const page = projectStore.pages[currentPageNo.current];
    if (page.layouts) gridLayouts = page.layouts;
    if (selectedWidget) {
      selectedGridItemLayout = page.layouts ? page.layouts.find(item => item.i === selectedWidget.key) : undefined;
      selectedWidgetHasProperties = selectedWidget.widget && Boolean(selectedWidget.properties && Object.keys(selectedWidget.properties).length);
    }
    if (showPropertiesDialog) {
      if (selectedGridItemDomElement) {
        const scrollContainer = document.getElementsByClassName('scrollContainer')[0];
        const domDimensions = selectedGridItemDomElement.getBoundingClientRect();
        dataPopulationDialogPosition.x = domDimensions.x + domDimensions.width / 2;
        if (window.innerHeight - 54 - domDimensions.top > 380) { // 54 = height of topbar / 380 = height of dialog
          dataPopulationDialogPosition.y = domDimensions.top + scrollContainer.scrollTop;
        } else
          dataPopulationDialogPosition.y = domDimensions.top + scrollContainer.scrollTop - 380;
      }
    }
    
  }

  function handleCanvasDomElementClick(item: ReportWidgetItem) {
    return (e: MouseEvent) => {
      e.preventDefault();
      const gridItem = getGridItemElement(e.target as HTMLElement);
      setSelectedWidget(item);
      setShowGridItemActionMenu(true);
      if (gridItem) setSelectedGridItemDomElement(gridItem);
    }
  }

  function triggerGridItemElementClick(widgetKey: string) {
    setTimeout(() => {
      if (canvasRef.current) {
        const addedGridItemEl = canvasRef.current.querySelector(`#div-${widgetKey}`);
        if (addedGridItemEl instanceof HTMLDivElement) addedGridItemEl.click();
      }
    });
  }

  const wrapAndDispatchWidgetComponent = async (reportWidget: ReportWidgetItem, mdxBundle: MDXBundle, layoutItem: Partial<Layout>) => {
    if (!currentPage())
      return
    const ctx: ReportWidgetComponentProps = componentProperties[reportWidget.key] || {
      mykey: reportWidget.key,
      mdxBundle,
      meta: reportWidget.widget,
      result: {},
      inputBlockData: {}
    };
    // set properties
    if (reportWidget.properties) {
      const properties: Record<string, string> = {};
      for (const key of Object.keys(reportWidget.properties)) {
        properties[key] = projectStore.widgetProperties.getProperty(reportWidget.properties[key]);
      }
      const widgetData = widgetDataContext[reportWidget.key] || {};
      widgetData.properties = properties;
      setWidgetDataContext(prevState => ({
        ...prevState,
        [reportWidget.key]: widgetData,
      }))
    }
    // set mock data
    if (reportWidget.widget.mockdata) {
      for (const mock of reportWidget.widget.mockdata) {
        if (mock.type === MockDataType.Algorithm) {
          ctx.result[mock.gid] = mock.data;
        } else {
          ctx.inputBlockData[mock.gid] = mock.data;
        }
      }
    }

    setComponentProperties(prevState => ({
      ...prevState,
      [reportWidget.key]: ctx,
    }))
    
    const payload = <ReportWidgetGridItemWrapper
      id={reportWidget.key}
      key={reportWidget.key}
      data-grid={layoutItem}
      onClick={handleCanvasDomElementClick(reportWidget)}
      onRightClick={handleCanvasDomElementClick(reportWidget)}
      wrapperStyles={getItemLayoutProperties(reportWidget.layoutItemProperties, true)}>
        <ReportWidgetComponent {...ctx} />
      </ReportWidgetGridItemWrapper>
    projectStore.dispatchReportWidgetComponents({ type: MapActionTypes.SET, key: reportWidget.key, payload })

    return payload;
  }

  async function addItem(widget: ReportWidget, mdxBundle: MDXBundle, layoutItem: Partial<Layout>): Promise<ReportWidgetItem | undefined> {
    if (!currentPage()) return;

    const key = (new Date()).getTime().toString();
    const properties: PropertyMap = {};
    if (widget.properties) {
      for (const prop of widget.properties) {
        properties[prop.key] = prop.default || '';
      }
    }
    const widgetItem: ReportWidgetItem = {
      widget,
      dynamicHeight: widget.dynamicHeight,
      widgetGID: widget.gid,
      key,
      properties,
      layoutItemProperties: { ...DEFAULT_LAYOUT_ITEM_PROPERITES }
    }

    // check for dependencies
    if (widgetItem.widget && widgetItem.widget.dependencies) {
      projectStore.addReportWidget(widgetItem);
    }
    
    await wrapAndDispatchWidgetComponent(widgetItem, mdxBundle, layoutItem);
    const page = currentPage();
    if (!page) return;
    const reportWidgets = [
      ...page.reportWidgets,
      widgetItem,
    ] as ReportWidgetItem[];
    projectStore.dispatchPages({ type: ARUActionTypes.UPDATE, index: currentPageNo.current, payload: { reportWidgets } })
    if (widgetItem.widget && widgetItem.widget.dependencies) {
      projectStore.addReportWidget(widgetItem);
    }
    return widgetItem;
  }

  const loadPage = async (pageNo: number) => {
    setShowPropertiesDialog(false);
    setSelectedWidget(null);
    const page = projectStore.pages[pageNo]; // go to first page
    if (page.layouts && page.layouts.length > 1)
      setinitialLayout(page.layouts.map(l => l.i));
    else
      setinitialLayout([]);
    currentPageNo.current = pageNo;
    for (const layout of page.layouts) {
      const reportWidget = page.reportWidgets.find(e => e.key == layout.i);
      if (!reportWidget) {
        console.warn("Invalid widget key", layout);
        continue;
      }
      const widget = reportWidget.widget;
      if (!widget) {
        addInvalidWidget(reportWidget, layout)
      } else if (!projectStore.widgetBundleCache[widget.gid]) {
        document.body.style.cursor = 'wait';
        try {
          const mdxBundle = await getMdxWidgetBundle(widget.gid);
          projectStore.dispatchWidgetBundleCache({type: MapActionTypes.SET, key: widget.gid, payload: mdxBundle });
          if ('code' in mdxBundle)
            wrapAndDispatchWidgetComponent(reportWidget as ReportWidgetItem, mdxBundle, layout)
          document.body.style.cursor = 'default';
        } catch(err) {
          const error = toErrorWithMessage(err);
          console.error(error);
          document.body.style.cursor = 'default';
        }
      } else {
        wrapAndDispatchWidgetComponent(reportWidget, projectStore.widgetBundleCache[widget.gid], layout);
      }
    }
  }

  const addInvalidWidget = (reportWidget: ReportWidgetItem, layoutItem: Partial<Layout>): void => {
    const key = layoutItem.i as string;
    const comp = <ReportWidgetGridItemWrapper
    id={reportWidget.key}
    key={reportWidget.key}
    data-grid={layoutItem}
    onClick={handleCanvasDomElementClick(reportWidget)}
    onRightClick={handleCanvasDomElementClick(reportWidget)}
      className={clsx(
        styles.reportWidgetComponent,
        styles.invalidWidget,
        GRID_ITEM_CLASSNAME,
      )}>
      <h4 style={{ color: '#f73939' }}>Invalid Widget</h4>
    </ReportWidgetGridItemWrapper>
    projectStore.dispatchReportWidgetComponents({ type: MapActionTypes.SET, key, payload: comp })
  }


  const currentPage = () => {
    if (currentPageNo.current < 0)
      return null;
    return projectStore.pages[currentPageNo.current];
  }

  const combinedGlobalVars = useMemo(() => {
    return [
      ...Object.entries(projectStore.projectInfo).filter((item) => item[0] !== '__typename').map((item) => ({ key: item[0], value: item[1] })),
      ...projectStore.globalVars,
    ] as GlobalVariable[]
  }, [projectStore.globalVars, projectStore.projectInfo])

  function handleAddPageClick(pageIndex = -1) {
    setinitialLayout([])
    setShowPropertiesDialog(false);
    setSelectedWidget(null);
    const count = projectStore.pages.length;
    const page = {
      layouts: [],
      reportWidgets: []
    }
    if (pageIndex < 0)
      projectStore.dispatchPages({ type: ARUActionTypes.ADD, payload: page })
    else
      projectStore.dispatchPages({ type: ARUActionTypes.INSERT, payload: page, index: pageIndex })
    currentPageNo.current = (pageIndex < 0?count:pageIndex);
  }

  function handleGridToggleClick() {
    setShowGridLines(prev => !prev);
  }

  function handleDeletePageClick() {
    setShowDeleteConfirmation(true);
  }

  const onDeletePageConfirmationClose = (confirm: boolean) => {
    setShowDeleteConfirmation(false);
    if (!confirm)
      return;

    const pageIdx = currentPageNo.current;
    if (pageIdx < 0) // should not happen...
      return;

    setShowPropertiesDialog(false);
    setSelectedWidget(null);
    const count = projectStore.pages.length;
    projectStore.deletePage(pageIdx);
    projectStore.dispatchPages({ type: ARUActionTypes.REMOVE, index: pageIdx })
    if (count == 1) {
      handleAddPageClick(); // if no more page, automatically create a new one
      loadPage(0);
    } else if (pageIdx === count - 1) { // last page
      loadPage(pageIdx - 1);
    } else {
      loadPage(pageIdx);
    }

  }

  const onChangePage = (event: React.ChangeEvent<unknown>, page: number) => {
    loadPage(page - 1);
  }

  const handlePropertiesClose = () => {
    setShowPropertiesDialog(false);
  }

  function handleDeleteWidgetClick() {
    if (selectedWidget === null)
      return;

    const page = currentPage();
    if (!page)
      return;
    const key = selectedWidget.key;
    const widgetIdx = page.reportWidgets.findIndex(e => e.key === key);
    const reportWidget = page.reportWidgets[widgetIdx];
    const layoutIdx = page.layouts.findIndex(e => e.i == key)
    page.layouts.splice(layoutIdx, 1);
    page.reportWidgets.splice(widgetIdx, 1);
    projectStore.dispatchPages({ type: ARUActionTypes.UPDATE, payload: page, index: currentPageNo.current })
    projectStore.dispatchReportWidgetComponents({ type: MapActionTypes.UNSET, key })
    if (!reportWidget.widget) {
      console.log('Deleting an invalid widget');
      projectStore.removeReportWidget(reportWidget);
    } else if (reportWidget.widget.dependencies && reportWidget.widget.dependencies.length > 0) {
      projectStore.removeReportWidget(reportWidget);
    }
    setComponentProperties(prevState => {
      const nextState = { ...prevState };
      delete nextState[key];
      return nextState;
    });
    setSelectedWidget(null);
    setShowPropertiesDialog(false);
    setSelectedGridItemDomElement(undefined);
  }

  function handleEditWidgetClick() {
    setShowPropertiesDialog(true);
  }

  const handleChangeProperty = (prop: UserDefinedProperty, value: string) => {
    if (selectedWidget === null)
      return;

    const page = currentPage();
    if (!page)
      return;
    const widget = page.reportWidgets.find(e => e.key === selectedWidget?.key)
    if (!widget)
      return;
    if (!widget.properties)
      widget.properties = {};
    widget.properties[prop.key] = value;
    projectStore.dispatchPages({ type: ARUActionTypes.UPDATE, payload: page, index: currentPageNo.current })
    const ctx = widgetDataContext[selectedWidget.key];
    if (!ctx.properties)
      ctx.properties = {};
    ctx.properties[prop.key] = projectStore.widgetProperties.getProperty(value);
    setWidgetDataContext(prevState => ({
      ...prevState,
      [selectedWidget.key]: ctx,
    }))
  }

  const handleVisualStylePropertyChange = function(prop: keyof LayoutItemProperties, value: string) {
    if (projectStore.isReadonly)
      return;

    if (selectedWidget === null)
      return;
    const page = currentPage();
    if (!page)
      return;
    const reportWidget = page.reportWidgets.find(e => e.key === selectedWidget?.key)
    if (!reportWidget)
      return;

    const key = selectedWidget.key;
    const layoutItem = page.layouts.find(e => e.i == key);

    reportWidget.layoutItemProperties[prop] = value;
    projectStore.dispatchPages({ type: ARUActionTypes.UPDATE, payload: page, index: currentPageNo.current })

    const payload = <ReportWidgetGridItemWrapper
      id={reportWidget.key}
      key={reportWidget.key}
      data-grid={layoutItem}
      onClick={handleCanvasDomElementClick(reportWidget)}
      onRightClick={handleCanvasDomElementClick(reportWidget)}
      wrapperStyles={getItemLayoutProperties(selectedWidget.layoutItemProperties, true)}>
        <ReportWidgetComponent {...componentProperties[key]} />
      </ReportWidgetGridItemWrapper>

    projectStore.dispatchReportWidgetComponents({ type: MapActionTypes.SET, key, payload })
  };

  const onDrop = async (_l: Layout[], layout: Layout) => {
    if (!dragItem || !layout)
      return;
    let addedWidgetGridItem: ReportWidgetItem | undefined;
    const widget = dragItem;
    const {i, x, y, w, h} = layout;
    const {minW, minH, maxW, maxH} = widget.widgetSize;
    const newLayout = {x, y, w, h, minW, minH, maxW, maxH};
    if (widget.dynamicHeight) {
      // check if above other widgets
      let isBottom = true;
      const y2 = layout.y + layout.h;
      let maxY = y;
      for (const l of _l) {
        if (l.i === i)
          continue;
        if (l.y >= y2) {
          isBottom = false;
          maxY = l.y + l.h;
        }
      }
      // check make sure the widget does not goes out of the canvas max height
      if (maxY >= GRID_MAX_ROWS-1) {
        return;
      }
      if (isBottom) {
        // if already bottom widget, then just adjust height from y position
        newLayout.h = GRID_MAX_ROWS - y;
      } else {
        // if not bottom widget, set widget y to maxY and adjust height from maxY
        newLayout.y = maxY;
        newLayout.h = GRID_MAX_ROWS - maxY;
      }
    }
    if (!projectStore.widgetBundleCache[widget.gid]) {
      document.body.style.cursor = 'wait';
      try {
        const mdxBundle = await getMdxWidgetBundle(widget.gid);
        projectStore.dispatchWidgetBundleCache({type: MapActionTypes.SET, key: widget.gid, payload: mdxBundle });
        if ('code' in mdxBundle)
          addedWidgetGridItem = await addItem(widget, mdxBundle, newLayout);
          if (addedWidgetGridItem) {
            setSelectedWidget(addedWidgetGridItem);
            triggerGridItemElementClick(addedWidgetGridItem.key);
          }
        document.body.style.cursor = 'default';
      } catch(err) {
        const error = toErrorWithMessage(err);
        console.error(error);
        document.body.style.cursor = 'default';
      }
    } else {
      addedWidgetGridItem = await addItem(widget, projectStore.widgetBundleCache[widget.gid], newLayout);
      if (addedWidgetGridItem) {
        setSelectedWidget(addedWidgetGridItem);
        triggerGridItemElementClick(addedWidgetGridItem.key);
      }
    }

  }
  
  const onDropDragOver = (e: DragOverEvent) => {
    if (!dragItem) return;
    return { w: dragItem.widgetSize.minW, h: dragItem.widgetSize.minH }
  }

  function handleLayoutChange(layouts: Layout[]) {
    if (!layouts.length) return;
    if (projectStore.isReadonly) {
      for (const layout of layouts)
      layout.static = true;
    }

    if (initialLayout.length == 0) {
        projectStore.dispatchPages({
          type: ARUActionTypes.UPDATE,
          index: currentPageNo.current, payload: { layouts }
        })
    } else if (layouts.length == initialLayout.length) {
      setinitialLayout([]);
      }
  }

  function selectGridItem(gridItem: HTMLDivElement) {
    setTimeout(() => {
      setSelectedGridItemDomElement(gridItem);
    }, 0);
  }

  function handleDragStop(
    _layout: Layout[], 
    _oldItem: Layout,
    newItem: Layout,
    _placeholder: Layout,
    _e: globalThis.MouseEvent,
    element: HTMLElement) {
      if (projectStore.isReadonly) return;
      const page = currentPage();

      if (!page) return;
      const key = newItem.i;
      const widget = page.reportWidgets.find(widget => widget.key === key);

      if (!widget)return;

      if (widget.dynamicHeight) {
        // check that no widget below it
        let maxY = newItem.y;
        for (const l of page.layouts) {
          if (l.i === key)
            continue;
          if ((l.y + l.h) > maxY)
            maxY = l.y + l.h;
        }
        newItem.y = maxY;
        newItem.h = GRID_MAX_ROWS - maxY;
      }

      const gridItem = getGridItemElement(element);
      if (gridItem) selectGridItem(gridItem);
      setSelectedWidget(widget);
  }

  function handleDragStart() {
    if (projectStore.isReadonly) return;
    setSelectedGridItemDomElement(undefined);
  }

  function handleResizeStart() {
    if (projectStore.isReadonly) return;
    setSelectedGridItemDomElement(undefined);
  }

  const handleResizeStop: ItemCallback = (
    _layout: Layout[], 
    _oldItem: Layout,
    newItem: Layout,
    _placeholder: Layout,
    _e: globalThis.MouseEvent,
    element: HTMLElement) => {
    if (projectStore.isReadonly) return;
    const page = currentPage();

    if (!page) return;
    const key = newItem.i;
    const widget = page.reportWidgets.find(widget => widget.key === key);

    if (!widget)return;
    if (widget.dynamicHeight)
      return;
    
    const gridItem = getGridItemElement(element);
    if (gridItem) selectGridItem(gridItem);
    setSelectedWidget(widget);
  }

  const widgetDragHandler = useCallback(function(widget: ReportWidget) {
    setDragItem(widget);
  }, []);

  function handlePageInputChange(e: React.ChangeEvent<HTMLInputElement>) {
    const value = parseInt(e.target.value);
    if (isNaN(value) || value < 1 || value > projectStore.pages.length)
      return;
    setSelectedPage(value);
    loadPage(value - 1);
  }

  const bindDocClickHandler = useCallback(function bindDocClickHandler(e: Event) {
    if (getGridItemElement(e.target as HTMLElement) !== undefined ||
      elementIsWidgetPanel(e.target as HTMLElement)) {
      return;
    }
    setSelectedGridItemDomElement(undefined)
    setSelectedWidget(null);
    setShowPropertiesDialog(false);
  }, []);

  useEffect(() => {
    if (mounted.current) // workaround React Strict mode 2x useEffect call
      return;
    if (projectStore.pages.length == 0) {
      // auto create new page if no pages
      handleAddPageClick()
    } else {
      loadPage(0);
    }
    return () => { mounted.current = true }
  }, [])

  // update report context if global variables updated
  useEffect(() => {
    const page = currentPage();
    if (!page)
      return;
    // update global variables
    const state = {...widgetDataContext};
    for (const reportWidget of page.reportWidgets) {
      if (reportWidget.properties) {
        const properties2: Record<string, string> = {};
        for (const [key, value] of Object.entries(reportWidget.properties)) {
          properties2[key] = projectStore.widgetProperties.getProperty(value);
        }
        if (state[reportWidget.key]) {
          state[reportWidget.key].properties = properties2;
        } else {
          state[reportWidget.key] = {
            properties: properties2,
          }
        }
      } 
    }
    setWidgetDataContext(state);
  }, [projectStore.globalVars, projectStore.projectInfo])

  useEffect(() => {
    document.removeEventListener('mousedown', bindDocClickHandler);
    if (showPropertiesDialog) return;
    if (selectedGridItemDomElement) {
      document.addEventListener('mousedown', bindDocClickHandler);
      return () => document.removeEventListener('mousedown', bindDocClickHandler);
    }
  }, [selectedGridItemDomElement, showPropertiesDialog]);

  const onAddPage = (pageNo: number) => {
    setShowAddPageDialog(false);
    handleAddPageClick(pageNo)
  }

  const onMovePage = (pageNo: number) => {
    // console.log("onMovePage", currentPageNo.current, pageNo)
    setShowMovePageDialog(false);
    // if target index is same as current page no, no need to move
    if (currentPageNo.current == pageNo)
      return;
    if (pageNo < 0)
      pageNo = 0;
    else if (currentPageNo.current > pageNo)
      pageNo++;
    projectStore.dispatchPages({ type: ARUActionTypes.MOVE, index: currentPageNo.current, index2: pageNo })
    loadPage(pageNo);
  }

  return (
    <WidgetDataContext.Provider value={widgetDataContext}>
        <div className={styles.panelsAndCanvasContainer}>
          <DesignerLeftPanel projectStore={projectStore} onWidgetDragStart={widgetDragHandler} />
          <div id="designArea" className={styles.designArea}>
            <div className={styles.designColumn} style={{ marginTop: '24px', marginBottom: '15px' }}>
              {isTemplate ? <h3 className='screenHeading'>Design Report Template</h3> : <h3 className='screenHeading'>Design Report</h3>}
              <p className='headingDescription'>Drag report widgets from the left panel onto the design canvas.</p>
            </div>
            <ErrorBoundary FallbackComponent={CanvasErrorFallback}>
              <div className={styles.designColumn}>
                <div className={styles.canvas_topbar}>
                  <div style={{ display: 'flex', alignItems: 'center' }}>
                    <IconButton iconComponent={GridOnIcon} noOutline onClick={handleGridToggleClick} />
                    <IconButton iconComponent={DeleteIcon} noOutline disabled={projectStore.isReadonly} onClick={handleDeletePageClick} />
                    <IconButton iconComponent={AddIcon} noOutline disabled={projectStore.isReadonly} onClick={() => setShowAddPageDialog(true)} />
                    <IconButton iconComponent={OpenWithIcon} noOutline disabled={projectStore.isReadonly} onClick={() => setShowMovePageDialog(true)} />
                  </div>
                  <div className={styles.paginationBar}>
                    <div style={{ paddingRight: '5px'}}>Page: </div>
                    {projectStore.pages.length > 7 ? <OutlinedInput 
                      style={{
                        width: '35px',
                        height: '24px',
                        padding: '0 2px',
                        textAlign: 'center',
                        fontSize: '14px',
                        marginRight: '10px'
                      }}
                      inputProps={{
                        style: { padding: 0, textAlign: 'center' }
                      }}
                      onChange={handlePageInputChange}
                    /> : null}
                    <Pagination
                      count={projectStore.pages.length}
                      page={currentPageNo.current + 1}
                      onChange={onChangePage}
                      color="secondary" size="small" showFirstButton showLastButton
                    />
                  </div>
                </div>
              </div>
              <div ref={canvasRef}
                className={clsx(
                  styles.canvas,
                  sharedStyles.reportRoot,
                  sharedStyles.reportContainer,
                  sharedStyles.reportHeight
                )}>
                {showGridLines ? <div className={styles.canvas_grid} /> : null}
                {selectedGridItemDomElement ? <SelectedGridItemBoxOutline el={selectedGridItemDomElement}/> : null}
                {showGridItemActionMenu && selectedGridItemDomElement ?
                  <SelectedGridActionButtons
                    el={selectedGridItemDomElement}
                    hideEditBtn={!selectedWidgetHasProperties}
                    onDeleteClick={handleDeleteWidgetClick}
                    onEditClick={handleEditWidgetClick}/> : null}
                  <GridLayout
                    layout={gridLayouts}
                    width={GRID_WIDTH}
                    rowHeight={GRID_ROW_HEIGHT}
                    maxRows={GRID_MAX_ROWS}
                    margin={[0, 0]}
                    compactType={null}
                    onDrop={onDrop}
                    onDragStart={handleDragStart}
                    onDragStop={handleDragStop}
                    onResizeStart={handleResizeStart}
                    onDropDragOver={onDropDragOver}
                    onLayoutChange={handleLayoutChange}
                    onResizeStop={handleResizeStop}
                    preventCollision
                    isDroppable={!projectStore.isReadonly}
                    isResizable={!projectStore.isReadonly}
                    isBounded
                    resizeHandles={['s','w','e','n','sw','nw','se','ne']}
                    style={GRID_STRICT_STYLE}>
                    {currentPage()?.reportWidgets?.map(item => (projectStore.reportWidgetComponents[item.key]))}
                  </GridLayout>
              </div>
            </ErrorBoundary>
          </div>
          <DesignerRightPanel projectStore={projectStore}>
            <WidgetPropertiesPanel
              layout={selectedGridItemLayout}
              reportWidget={selectedWidget}
              onVisualStylePropertyChange={handleVisualStylePropertyChange} />
          </DesignerRightPanel>
        </div>
          
      {showPropertiesDialog && selectedWidget ? <WidgetDataPopulationDialog
        defaultPosition={dataPopulationDialogPosition}
        reportWidget={selectedWidget}
        combinedGlobalVars={combinedGlobalVars}
        getPropertyValueFn={projectStore.widgetProperties.getProperty}
        onClose={handlePropertiesClose}
        onChangeProperty={handleChangeProperty}
      /> : null}
      {showAddPageDialog && <AddPageDialog projectStore={projectStore} onAddPage={onAddPage} onCancel={() => setShowAddPageDialog(false)} />}
      {showMovePageDialog && <MovePageDialog projectStore={projectStore} onMovePage={onMovePage} onCancel={() => setShowMovePageDialog(false)} />}
      {showDeleteConfirmation ? 
        <ConfirmationDialog
          title='Delete Page'
          message='Are you sure you want to delete this page?'
          onClose={onDeletePageConfirmationClose}
        /> : null
      }
      {/* {projectStore.projectMode && (
        <ProjectTemplateInformationDialog
          projectStore={projectStore}
          open={showSaveAsTemplateDialog}
          onClose={handleCloseSaveAsTemplate}
        />
      )} */}
    </WidgetDataContext.Provider>
  )
=======
import React, {
  useState,
  useEffect,
  useRef,
  useMemo,
  MouseEvent,
  useCallback,
} from 'react';
import Pagination from '@mui/material/Pagination';
import DeleteIcon from '@mui/icons-material/Delete';
import AddIcon from '@mui/icons-material/Add';
import GridOnIcon from '@mui/icons-material/GridOn';
import OpenWithIcon from '@mui/icons-material/OpenWith';
import GridLayout, { ItemCallback, Layout } from 'react-grid-layout';
import {
  ProjectTemplateStore,
  ARUActionTypes,
  MapActionTypes,
} from './projectTemplateContext';
import WidgetDataContext, { WidgetDataContextType } from './widgetDataContext';
import ReportWidgetComponent, {
  ReportWidgetComponentProps,
} from './reportWidget';
import {
  ReportWidget,
  UserDefinedProperty,
  MockDataType,
} from 'src/types/plugin.interface';
import {
  PropertyMap,
  ReportWidgetItem,
  GlobalVariable,
  LayoutItemProperties,
} from 'src/types/projectTemplate.interface';
import ConfirmationDialog from 'src/components/confirmationDialog';
import { ErrorBoundary } from 'react-error-boundary';
import clsx from 'clsx';
import styles from './styles/canvas.module.css';
import sharedStyles from './styles/shared/reportDefault.module.css';
import { DesignerLeftPanel } from './designerLeftPanel';
import { DesignerRightPanel } from './designerRightPanel';
import { IconButton } from 'src/components/iconButton';
import { getMdxWidgetBundle, MDXBundle } from './api/widget';
import { toErrorWithMessage } from 'src/lib/errorUtils';
import {
  GRID_ITEM_CLASSNAME,
  SelectedGridItemBoxOutline,
} from './gridItemBoxOutline';
import { CanvasErrorFallback } from './canvasErrorFallback';
import { getGridItemElement } from './utils/getGridItemElement';
import { WidgetPropertiesPanel } from './widgetPropertiesPanel';
import { ReportWidgetGridItemWrapper } from './gridItemWrapper';
import { getItemLayoutProperties } from 'src/lib/canvasUtils';
import { SelectedGridActionButtons } from './gridItemActionButtons';
import { elementIsWidgetPanel } from './utils/elementIsWidgetPanel';
import WidgetDataPopulationDialog from './widgetDataPopulationDialog';
import { DraggableAbsolutionPositon } from 'src/components/alertBox';
import { OutlinedInput } from '@mui/material';
import AddPageDialog from './addPageDialog';
import MovePageDialog from './movePageDialog';

type CanvasProps = {
  projectStore: ProjectTemplateStore;
  isTemplate?: boolean;
};

const GRID_WIDTH = 774;
const GRID_ROW_HEIGHT = 30;
const GRID_MAX_ROWS = 36;
const GRID_STRICT_STYLE: React.CSSProperties = { height: '1080px' };
const DEFAULT_LAYOUT_ITEM_PROPERITES: LayoutItemProperties = {
  justifyContent: 'left',
  alignItems: 'top',
};

export default function CanvasComponent(props: CanvasProps) {
  const { projectStore, isTemplate } = props;
  const [dragItem, setDragItem] = useState<ReportWidget | null>(null);
  const [selectedWidget, setSelectedWidget] = useState<ReportWidgetItem | null>(
    null
  );
  const [selectedGridItemDomElement, setSelectedGridItemDomElement] = useState<
    HTMLDivElement | undefined
  >();
  const [componentProperties, setComponentProperties] = useState<
    Record<string, ReportWidgetComponentProps>
  >({});
  const [widgetDataContext, setWidgetDataContext] =
    useState<WidgetDataContextType>({});
  const [showPropertiesDialog, setShowPropertiesDialog] = useState(false);
  const [showDeleteConfirmation, setShowDeleteConfirmation] = useState(false);
  const [showGridLines, setShowGridLines] = useState(true);
  const [showGridItemActionMenu, setShowGridItemActionMenu] = useState(true);
  const [initialLayout, setinitialLayout] = useState<string[]>([]);
  const [showAddPageDialog, setShowAddPageDialog] = useState<boolean>(false);
  const [showMovePageDialog, setShowMovePageDialog] = useState<boolean>(false);
  const mounted = useRef<boolean>(false);
  const canvasRef = useRef<HTMLDivElement>(null);
  const currentPageNo = useRef(-1);
  let selectedGridItemLayout;
  let selectedWidgetHasProperties = false;
  const dataPopulationDialogPosition: DraggableAbsolutionPositon = {
    x: 0,
    y: 0,
  };

  let gridLayouts: Layout[] = [];

  if (
    currentPageNo.current !== undefined &&
    currentPageNo.current >= 0 &&
    currentPageNo.current < projectStore.pages.length
  ) {
    const page = projectStore.pages[currentPageNo.current];
    if (page.layouts) gridLayouts = page.layouts;
    if (selectedWidget) {
      selectedGridItemLayout = page.layouts
        ? page.layouts.find((item) => item.i === selectedWidget.key)
        : undefined;
      selectedWidgetHasProperties =
        selectedWidget.widget &&
        Boolean(
          selectedWidget.properties &&
            Object.keys(selectedWidget.properties).length
        );
    }
    if (showPropertiesDialog) {
      if (selectedGridItemDomElement) {
        const scrollContainer =
          document.getElementsByClassName('scrollContainer')[0];
        const domDimensions =
          selectedGridItemDomElement.getBoundingClientRect();
        dataPopulationDialogPosition.x =
          domDimensions.x + domDimensions.width / 2;
        if (window.innerHeight - 54 - domDimensions.top > 380) {
          // 54 = height of topbar / 380 = height of dialog
          dataPopulationDialogPosition.y =
            domDimensions.top + scrollContainer.scrollTop;
        } else
          dataPopulationDialogPosition.y =
            domDimensions.top + scrollContainer.scrollTop - 380;
      }
    }
  }

  function handleCanvasDomElementClick(item: ReportWidgetItem) {
    return (e: MouseEvent) => {
      e.preventDefault();
      const gridItem = getGridItemElement(e.target as HTMLElement);
      setSelectedWidget(item);
      setShowGridItemActionMenu(true);
      if (gridItem) setSelectedGridItemDomElement(gridItem);
    };
  }

  function triggerGridItemElementClick(widgetKey: string) {
    setTimeout(() => {
      if (canvasRef.current) {
        const addedGridItemEl = canvasRef.current.querySelector(
          `#div-${widgetKey}`
        );
        if (addedGridItemEl instanceof HTMLDivElement) addedGridItemEl.click();
      }
    });
  }

  const wrapAndDispatchWidgetComponent = async (
    reportWidget: ReportWidgetItem,
    mdxBundle: MDXBundle,
    layoutItem: Partial<Layout>
  ) => {
    if (!currentPage()) return;
    const ctx: ReportWidgetComponentProps = componentProperties[
      reportWidget.key
    ] || {
      mykey: reportWidget.key,
      mdxBundle,
      meta: reportWidget.widget,
      result: {},
      inputBlockData: {},
    };
    // set properties
    if (reportWidget.properties) {
      const properties: Record<string, string> = {};
      for (const key of Object.keys(reportWidget.properties)) {
        properties[key] = projectStore.widgetProperties.getProperty(
          reportWidget.properties[key]
        );
      }
      const widgetData = widgetDataContext[reportWidget.key] || {};
      widgetData.properties = properties;
      setWidgetDataContext((prevState) => ({
        ...prevState,
        [reportWidget.key]: widgetData,
      }));
    }
    // set mock data
    if (reportWidget.widget.mockdata) {
      for (const mock of reportWidget.widget.mockdata) {
        if (mock.type === MockDataType.Algorithm) {
          ctx.result[mock.gid] = mock.data;
        } else {
          ctx.inputBlockData[mock.gid] = mock.data;
        }
      }
    }

    setComponentProperties((prevState) => ({
      ...prevState,
      [reportWidget.key]: ctx,
    }));

    const payload = (
      <ReportWidgetGridItemWrapper
        id={reportWidget.key}
        key={reportWidget.key}
        data-grid={layoutItem}
        onClick={handleCanvasDomElementClick(reportWidget)}
        onRightClick={handleCanvasDomElementClick(reportWidget)}
        wrapperStyles={getItemLayoutProperties(
          reportWidget.layoutItemProperties,
          true
        )}>
        <ReportWidgetComponent {...ctx} />
      </ReportWidgetGridItemWrapper>
    );
    projectStore.dispatchReportWidgetComponents({
      type: MapActionTypes.SET,
      key: reportWidget.key,
      payload,
    });

    return payload;
  };

  async function addItem(
    widget: ReportWidget,
    mdxBundle: MDXBundle,
    layoutItem: Partial<Layout>
  ): Promise<ReportWidgetItem | undefined> {
    if (!currentPage()) return;

    const key = new Date().getTime().toString();
    const properties: PropertyMap = {};
    if (widget.properties) {
      for (const prop of widget.properties) {
        properties[prop.key] = prop.default || '';
      }
    }
    const widgetItem: ReportWidgetItem = {
      widget,
      widgetGID: widget.gid,
      key,
      properties,
      layoutItemProperties: { ...DEFAULT_LAYOUT_ITEM_PROPERITES },
    };

    // check for dependencies
    if (widgetItem.widget && widgetItem.widget.dependencies) {
      projectStore.addReportWidget(widgetItem);
    }

    await wrapAndDispatchWidgetComponent(widgetItem, mdxBundle, layoutItem);
    const page = currentPage();
    if (!page) return;
    const reportWidgets = [
      ...page.reportWidgets,
      widgetItem,
    ] as ReportWidgetItem[];
    projectStore.dispatchPages({
      type: ARUActionTypes.UPDATE,
      index: currentPageNo.current,
      payload: { reportWidgets },
    });
    if (widgetItem.widget && widgetItem.widget.dependencies) {
      projectStore.addReportWidget(widgetItem);
    }
    return widgetItem;
  }

  const loadPage = async (pageNo: number) => {
    setShowPropertiesDialog(false);
    setSelectedWidget(null);
    const page = projectStore.pages[pageNo]; // go to first page
    if (page.layouts && page.layouts.length > 1)
      setinitialLayout(page.layouts.map((l) => l.i));
    else setinitialLayout([]);
    currentPageNo.current = pageNo;
    for (const layout of page.layouts) {
      const reportWidget = page.reportWidgets.find((e) => e.key == layout.i);
      if (!reportWidget) {
        console.warn('Invalid widget key', layout);
        continue;
      }
      const widget = reportWidget.widget;
      if (!widget) {
        addInvalidWidget(reportWidget, layout);
      } else if (!projectStore.widgetBundleCache[widget.gid]) {
        document.body.style.cursor = 'wait';
        try {
          const mdxBundle = await getMdxWidgetBundle(widget.gid);
          projectStore.dispatchWidgetBundleCache({
            type: MapActionTypes.SET,
            key: widget.gid,
            payload: mdxBundle,
          });
          if ('code' in mdxBundle)
            wrapAndDispatchWidgetComponent(
              reportWidget as ReportWidgetItem,
              mdxBundle,
              layout
            );
          document.body.style.cursor = 'default';
        } catch (err) {
          const error = toErrorWithMessage(err);
          console.error(error);
          document.body.style.cursor = 'default';
        }
      } else {
        wrapAndDispatchWidgetComponent(
          reportWidget,
          projectStore.widgetBundleCache[widget.gid],
          layout
        );
      }
    }
  };

  const addInvalidWidget = (
    reportWidget: ReportWidgetItem,
    layoutItem: Partial<Layout>
  ): void => {
    const key = layoutItem.i as string;
    const comp = (
      <ReportWidgetGridItemWrapper
        id={reportWidget.key}
        key={reportWidget.key}
        data-grid={layoutItem}
        onClick={handleCanvasDomElementClick(reportWidget)}
        onRightClick={handleCanvasDomElementClick(reportWidget)}
        className={clsx(
          styles.reportWidgetComponent,
          styles.invalidWidget,
          GRID_ITEM_CLASSNAME
        )}>
        <h4 style={{ color: '#f73939' }}>Invalid Widget</h4>
      </ReportWidgetGridItemWrapper>
    );
    projectStore.dispatchReportWidgetComponents({
      type: MapActionTypes.SET,
      key,
      payload: comp,
    });
  };

  const currentPage = () => {
    if (currentPageNo.current < 0) return null;
    return projectStore.pages[currentPageNo.current];
  };

  const combinedGlobalVars = useMemo(() => {
    return [
      ...Object.entries(projectStore.projectInfo)
        .filter((item) => item[0] !== '__typename')
        .map((item) => ({ key: item[0], value: item[1] })),
      ...projectStore.globalVars,
    ] as GlobalVariable[];
  }, [projectStore.globalVars, projectStore.projectInfo]);

  function handleAddPageClick(pageIndex = -1) {
    setinitialLayout([]);
    setShowPropertiesDialog(false);
    setSelectedWidget(null);
    const count = projectStore.pages.length;
    const page = {
      layouts: [],
      reportWidgets: [],
    };
    if (pageIndex < 0)
      projectStore.dispatchPages({ type: ARUActionTypes.ADD, payload: page });
    else
      projectStore.dispatchPages({
        type: ARUActionTypes.INSERT,
        payload: page,
        index: pageIndex,
      });
    currentPageNo.current = pageIndex < 0 ? count : pageIndex;
  }

  function handleGridToggleClick() {
    setShowGridLines((prev) => !prev);
  }

  function handleDeletePageClick() {
    setShowDeleteConfirmation(true);
  }

  const onDeletePageConfirmationClose = (confirm: boolean) => {
    setShowDeleteConfirmation(false);
    if (!confirm) return;

    const pageIdx = currentPageNo.current;
    if (pageIdx < 0)
      // should not happen...
      return;

    setShowPropertiesDialog(false);
    setSelectedWidget(null);
    const count = projectStore.pages.length;
    projectStore.deletePage(pageIdx);
    projectStore.dispatchPages({ type: ARUActionTypes.REMOVE, index: pageIdx });
    if (count == 1) {
      handleAddPageClick(); // if no more page, automatically create a new one
      loadPage(0);
    } else if (pageIdx === count - 1) {
      // last page
      loadPage(pageIdx - 1);
    } else {
      loadPage(pageIdx);
    }
  };

  const onChangePage = (event: React.ChangeEvent<unknown>, page: number) => {
    loadPage(page - 1);
  };

  const handlePropertiesClose = () => {
    setShowPropertiesDialog(false);
  };

  function handleDeleteWidgetClick() {
    if (selectedWidget === null) return;

    const page = currentPage();
    if (!page) return;
    const key = selectedWidget.key;
    const widgetIdx = page.reportWidgets.findIndex((e) => e.key === key);
    const reportWidget = page.reportWidgets[widgetIdx];
    const layoutIdx = page.layouts.findIndex((e) => e.i == key);
    page.layouts.splice(layoutIdx, 1);
    page.reportWidgets.splice(widgetIdx, 1);
    projectStore.dispatchPages({
      type: ARUActionTypes.UPDATE,
      payload: page,
      index: currentPageNo.current,
    });
    projectStore.dispatchReportWidgetComponents({
      type: MapActionTypes.UNSET,
      key,
    });
    if (!reportWidget.widget) {
      console.log('Deleting an invalid widget');
      projectStore.removeReportWidget(reportWidget);
    } else if (
      reportWidget.widget.dependencies &&
      reportWidget.widget.dependencies.length > 0
    ) {
      projectStore.removeReportWidget(reportWidget);
    }
    setComponentProperties((prevState) => {
      const nextState = { ...prevState };
      delete nextState[key];
      return nextState;
    });
    setSelectedWidget(null);
    setShowPropertiesDialog(false);
    setSelectedGridItemDomElement(undefined);
  }

  function handleEditWidgetClick() {
    setShowPropertiesDialog(true);
  }

  const handleChangeProperty = (prop: UserDefinedProperty, value: string) => {
    if (selectedWidget === null) return;

    const page = currentPage();
    if (!page) return;
    const widget = page.reportWidgets.find(
      (e) => e.key === selectedWidget?.key
    );
    if (!widget) return;
    if (!widget.properties) widget.properties = {};
    widget.properties[prop.key] = value;
    projectStore.dispatchPages({
      type: ARUActionTypes.UPDATE,
      payload: page,
      index: currentPageNo.current,
    });
    const ctx = widgetDataContext[selectedWidget.key];
    if (!ctx.properties) ctx.properties = {};
    ctx.properties[prop.key] = projectStore.widgetProperties.getProperty(value);
    setWidgetDataContext((prevState) => ({
      ...prevState,
      [selectedWidget.key]: ctx,
    }));
  };

  const handleVisualStylePropertyChange = function (
    prop: keyof LayoutItemProperties,
    value: string
  ) {
    if (projectStore.isReadonly) return;

    if (selectedWidget === null) return;
    const page = currentPage();
    if (!page) return;
    const reportWidget = page.reportWidgets.find(
      (e) => e.key === selectedWidget?.key
    );
    if (!reportWidget) return;

    const key = selectedWidget.key;
    const layoutItem = page.layouts.find((e) => e.i == key);

    reportWidget.layoutItemProperties[prop] = value;
    projectStore.dispatchPages({
      type: ARUActionTypes.UPDATE,
      payload: page,
      index: currentPageNo.current,
    });

    const payload = (
      <ReportWidgetGridItemWrapper
        id={reportWidget.key}
        key={reportWidget.key}
        data-grid={layoutItem}
        onClick={handleCanvasDomElementClick(reportWidget)}
        onRightClick={handleCanvasDomElementClick(reportWidget)}
        wrapperStyles={getItemLayoutProperties(
          selectedWidget.layoutItemProperties,
          true
        )}>
        <ReportWidgetComponent {...componentProperties[key]} />
      </ReportWidgetGridItemWrapper>
    );

    projectStore.dispatchReportWidgetComponents({
      type: MapActionTypes.SET,
      key,
      payload,
    });
  };

  const onDrop = async (_l: Layout[], layout: Layout) => {
    if (!dragItem || !layout) return;
    let addedWidgetGridItem: ReportWidgetItem | undefined;
    const widget = dragItem;
    const { x, y, w, h } = layout;
    const { minW, minH, maxW, maxH } = widget.widgetSize;
    const newLayout = { x, y, w, h, minW, minH, maxW, maxH };
    if (!projectStore.widgetBundleCache[widget.gid]) {
      document.body.style.cursor = 'wait';
      try {
        const mdxBundle = await getMdxWidgetBundle(widget.gid);
        projectStore.dispatchWidgetBundleCache({
          type: MapActionTypes.SET,
          key: widget.gid,
          payload: mdxBundle,
        });
        if ('code' in mdxBundle)
          addedWidgetGridItem = await addItem(widget, mdxBundle, newLayout);
        if (addedWidgetGridItem) {
          setSelectedWidget(addedWidgetGridItem);
          triggerGridItemElementClick(addedWidgetGridItem.key);
        }
        document.body.style.cursor = 'default';
      } catch (err) {
        const error = toErrorWithMessage(err);
        console.error(error);
        document.body.style.cursor = 'default';
      }
    } else {
      addedWidgetGridItem = await addItem(
        widget,
        projectStore.widgetBundleCache[widget.gid],
        newLayout
      );
      if (addedWidgetGridItem) {
        setSelectedWidget(addedWidgetGridItem);
        triggerGridItemElementClick(addedWidgetGridItem.key);
      }
    }
  };

  const onDropDragOver = () => {
    if (!dragItem) return;
    return { w: dragItem.widgetSize.minW, h: dragItem.widgetSize.minH };
  };

  function handleLayoutChange(layouts: Layout[]) {
    if (!layouts.length) return;
    if (projectStore.isReadonly) {
      for (const layout of layouts) layout.static = true;
    }

    if (initialLayout.length == 0) {
      projectStore.dispatchPages({
        type: ARUActionTypes.UPDATE,
        index: currentPageNo.current,
        payload: { layouts },
      });
    } else if (layouts.length == initialLayout.length) {
      setinitialLayout([]);
    }
  }

  function selectGridItem(gridItem: HTMLDivElement) {
    setTimeout(() => {
      setSelectedGridItemDomElement(gridItem);
    }, 0);
  }

  function handleDragStop(
    _layout: Layout[],
    _oldItem: Layout,
    newItem: Layout,
    _placeholder: Layout,
    _e: globalThis.MouseEvent,
    element: HTMLElement
  ) {
    if (projectStore.isReadonly) return;
    const page = currentPage();

    if (!page) return;
    const key = newItem.i;
    const widget = page.reportWidgets.find((widget) => widget.key === key);

    if (!widget) return;
    const gridItem = getGridItemElement(element);
    if (gridItem) selectGridItem(gridItem);
    setSelectedWidget(widget);
  }

  function handleDragStart() {
    if (projectStore.isReadonly) return;
    setSelectedGridItemDomElement(undefined);
  }

  function handleResizeStart() {
    if (projectStore.isReadonly) return;
    setSelectedGridItemDomElement(undefined);
  }

  const handleResizeStop: ItemCallback = (
    _layout: Layout[],
    _oldItem: Layout,
    newItem: Layout,
    _placeholder: Layout,
    _e: globalThis.MouseEvent,
    element: HTMLElement
  ) => {
    if (projectStore.isReadonly) return;
    const page = currentPage();

    if (!page) return;
    const key = newItem.i;
    const widget = page.reportWidgets.find((widget) => widget.key === key);

    if (!widget) return;

    const gridItem = getGridItemElement(element);
    if (gridItem) selectGridItem(gridItem);
    setSelectedWidget(widget);
  };

  const widgetDragHandler = useCallback(function (widget: ReportWidget) {
    setDragItem(widget);
  }, []);

  function handlePageInputChange(e: React.ChangeEvent<HTMLInputElement>) {
    const value = parseInt(e.target.value);
    if (isNaN(value) || value < 1 || value > projectStore.pages.length) return;
    loadPage(value - 1);
  }

  const bindDocClickHandler = useCallback(function bindDocClickHandler(
    e: Event
  ) {
    if (
      getGridItemElement(e.target as HTMLElement) !== undefined ||
      elementIsWidgetPanel(e.target as HTMLElement)
    ) {
      return;
    }
    setSelectedGridItemDomElement(undefined);
    setSelectedWidget(null);
    setShowPropertiesDialog(false);
  },
  []);

  useEffect(() => {
    if (mounted.current)
      // workaround React Strict mode 2x useEffect call
      return;
    if (projectStore.pages.length == 0) {
      // auto create new page if no pages
      handleAddPageClick();
    } else {
      loadPage(0);
    }
    return () => {
      mounted.current = true;
    };
  }, []);

  // update report context if global variables updated
  useEffect(() => {
    const page = currentPage();
    if (!page) return;
    // update global variables
    const state = { ...widgetDataContext };
    for (const reportWidget of page.reportWidgets) {
      if (reportWidget.properties) {
        const properties2: Record<string, string> = {};
        for (const [key, value] of Object.entries(reportWidget.properties)) {
          properties2[key] = projectStore.widgetProperties.getProperty(value);
        }
        if (state[reportWidget.key]) {
          state[reportWidget.key].properties = properties2;
        } else {
          state[reportWidget.key] = {
            properties: properties2,
          };
        }
      }
    }
    setWidgetDataContext(state);
  }, [projectStore.globalVars, projectStore.projectInfo]);

  useEffect(() => {
    document.removeEventListener('mousedown', bindDocClickHandler);
    if (showPropertiesDialog) return;
    if (selectedGridItemDomElement) {
      document.addEventListener('mousedown', bindDocClickHandler);
      return () =>
        document.removeEventListener('mousedown', bindDocClickHandler);
    }
  }, [selectedGridItemDomElement, showPropertiesDialog]);

  const onAddPage = (pageNo: number) => {
    setShowAddPageDialog(false);
    handleAddPageClick(pageNo);
  };

  const onMovePage = (pageNo: number) => {
    console.log('onMovePage', currentPageNo.current, pageNo);
    setShowMovePageDialog(false);
    // if target index is same as current page no, no need to move
    if (currentPageNo.current == pageNo) return;
    if (pageNo < 0) pageNo = 0;
    else if (currentPageNo.current > pageNo) pageNo++;
    projectStore.dispatchPages({
      type: ARUActionTypes.MOVE,
      index: currentPageNo.current,
      index2: pageNo,
    });
    loadPage(pageNo);
  };

  return (
    <WidgetDataContext.Provider value={widgetDataContext}>
      <div className={styles.panelsAndCanvasContainer}>
        <DesignerLeftPanel
          projectStore={projectStore}
          onWidgetDragStart={widgetDragHandler}
        />
        <div id="designArea" className={styles.designArea}>
          <div
            className={styles.designColumn}
            style={{ marginTop: '24px', marginBottom: '15px' }}>
            {isTemplate ? (
              <h3 className="screenHeading">Design Report Template</h3>
            ) : (
              <h3 className="screenHeading">Design Report</h3>
            )}
            <p className="headingDescription">
              Drag report widgets from the left panel onto the design canvas.
            </p>
          </div>
          <ErrorBoundary FallbackComponent={CanvasErrorFallback}>
            <div className={styles.designColumn}>
              <div className={styles.canvas_topbar}>
                <div style={{ display: 'flex', alignItems: 'center' }}>
                  <IconButton
                    iconComponent={GridOnIcon}
                    noOutline
                    onClick={handleGridToggleClick}
                  />
                  <IconButton
                    iconComponent={DeleteIcon}
                    noOutline
                    disabled={projectStore.isReadonly}
                    onClick={handleDeletePageClick}
                  />
                  <IconButton
                    iconComponent={AddIcon}
                    noOutline
                    disabled={projectStore.isReadonly}
                    onClick={() => setShowAddPageDialog(true)}
                  />
                  <IconButton
                    iconComponent={OpenWithIcon}
                    noOutline
                    disabled={projectStore.isReadonly}
                    onClick={() => setShowMovePageDialog(true)}
                  />
                </div>
                <div className={styles.paginationBar}>
                  <div style={{ paddingRight: '5px' }}>Page: </div>
                  {projectStore.pages.length > 7 ? (
                    <OutlinedInput
                      style={{
                        width: '35px',
                        height: '24px',
                        padding: '0 2px',
                        textAlign: 'center',
                        fontSize: '14px',
                        marginRight: '10px',
                      }}
                      inputProps={{
                        style: { padding: 0, textAlign: 'center' },
                      }}
                      onChange={handlePageInputChange}
                    />
                  ) : null}
                  <Pagination
                    count={projectStore.pages.length}
                    page={currentPageNo.current + 1}
                    onChange={onChangePage}
                    color="secondary"
                    size="small"
                    showFirstButton
                    showLastButton
                  />
                </div>
              </div>
            </div>
            <div
              ref={canvasRef}
              className={clsx(
                styles.canvas,
                sharedStyles.reportRoot,
                sharedStyles.reportContainer,
                sharedStyles.reportHeight
              )}>
              {showGridLines ? <div className={styles.canvas_grid} /> : null}
              {selectedGridItemDomElement ? (
                <SelectedGridItemBoxOutline el={selectedGridItemDomElement} />
              ) : null}
              {showGridItemActionMenu && selectedGridItemDomElement ? (
                <SelectedGridActionButtons
                  el={selectedGridItemDomElement}
                  hideEditBtn={!selectedWidgetHasProperties}
                  onDeleteClick={handleDeleteWidgetClick}
                  onEditClick={handleEditWidgetClick}
                />
              ) : null}
              <GridLayout
                layout={gridLayouts}
                width={GRID_WIDTH}
                rowHeight={GRID_ROW_HEIGHT}
                maxRows={GRID_MAX_ROWS}
                margin={[0, 0]}
                compactType={null}
                onDrop={onDrop}
                onDragStart={handleDragStart}
                onDragStop={handleDragStop}
                onResizeStart={handleResizeStart}
                onDropDragOver={onDropDragOver}
                onLayoutChange={handleLayoutChange}
                onResizeStop={handleResizeStop}
                preventCollision
                isDroppable={!projectStore.isReadonly}
                isResizable={!projectStore.isReadonly}
                isBounded
                resizeHandles={['s', 'w', 'e', 'n', 'sw', 'nw', 'se', 'ne']}
                style={GRID_STRICT_STYLE}>
                {currentPage()?.reportWidgets?.map(
                  (item) => projectStore.reportWidgetComponents[item.key]
                )}
              </GridLayout>
            </div>
          </ErrorBoundary>
        </div>
        <DesignerRightPanel projectStore={projectStore}>
          <WidgetPropertiesPanel
            layout={selectedGridItemLayout}
            reportWidget={selectedWidget}
            onVisualStylePropertyChange={handleVisualStylePropertyChange}
          />
        </DesignerRightPanel>
      </div>

      {showPropertiesDialog && selectedWidget ? (
        <WidgetDataPopulationDialog
          defaultPosition={dataPopulationDialogPosition}
          reportWidget={selectedWidget}
          combinedGlobalVars={combinedGlobalVars}
          getPropertyValueFn={projectStore.widgetProperties.getProperty}
          onClose={handlePropertiesClose}
          onChangeProperty={handleChangeProperty}
        />
      ) : null}
      {showAddPageDialog && (
        <AddPageDialog
          projectStore={projectStore}
          onAddPage={onAddPage}
          onCancel={() => setShowAddPageDialog(false)}
        />
      )}
      {showMovePageDialog && (
        <MovePageDialog
          projectStore={projectStore}
          onMovePage={onMovePage}
          onCancel={() => setShowMovePageDialog(false)}
        />
      )}
      {showDeleteConfirmation ? (
        <ConfirmationDialog
          title="Delete Page"
          message="Are you sure you want to delete this page?"
          onClose={onDeletePageConfirmationClose}
        />
      ) : null}
      {/* {projectStore.projectMode && (
        <ProjectTemplateInformationDialog
          projectStore={projectStore}
          open={showSaveAsTemplateDialog}
          onClose={handleCloseSaveAsTemplate}
        />
      )} */}
    </WidgetDataContext.Provider>
  );
>>>>>>> 0276d68a
}<|MERGE_RESOLUTION|>--- conflicted
+++ resolved
@@ -1,789 +1,3 @@
-<<<<<<< HEAD
-import React, { useState, useEffect, useRef, useMemo, MouseEvent, useCallback } from 'react';
-import Pagination from '@mui/material/Pagination';
-import DeleteIcon from '@mui/icons-material/Delete';
-import AddIcon from '@mui/icons-material/Add';
-import GridOnIcon from '@mui/icons-material/GridOn';
-import OpenWithIcon from '@mui/icons-material/OpenWith';
-import GridLayout, { DragOverEvent, ItemCallback, Layout } from "react-grid-layout";
-import { ProjectTemplateStore, ARUActionTypes, MapActionTypes } from './projectTemplateContext';
-import WidgetDataContext, { WidgetDataContextType } from './widgetDataContext';
-import ReportWidgetComponent, { ReportWidgetComponentProps } from './reportWidget';
-import { ReportWidget, UserDefinedProperty, MockDataType } from 'src/types/plugin.interface';
-import { PropertyMap, ReportWidgetItem, GlobalVariable, LayoutItemProperties } from 'src/types/projectTemplate.interface';
-import ConfirmationDialog from 'src/components/confirmationDialog';
-import { ErrorBoundary } from 'react-error-boundary';
-import clsx from 'clsx';
-import styles from './styles/canvas.module.css';
-import sharedStyles from './styles/shared/reportDefault.module.css';
-import { DesignerLeftPanel } from './designerLeftPanel';
-import { DesignerRightPanel } from './designerRightPanel';
-import { IconButton } from 'src/components/iconButton';
-import { getMdxWidgetBundle, MDXBundle } from './api/widget';
-import { toErrorWithMessage } from 'src/lib/errorUtils';
-import { GRID_ITEM_CLASSNAME, SelectedGridItemBoxOutline } from './gridItemBoxOutline';
-import { CanvasErrorFallback } from './canvasErrorFallback';
-import { getGridItemElement } from './utils/getGridItemElement';
-import { WidgetPropertiesPanel } from './widgetPropertiesPanel';
-import { ReportWidgetGridItemWrapper } from './gridItemWrapper';
-import { getItemLayoutProperties } from 'src/lib/canvasUtils';
-import { SelectedGridActionButtons } from './gridItemActionButtons';
-import { elementIsWidgetPanel } from './utils/elementIsWidgetPanel';
-import WidgetDataPopulationDialog from './widgetDataPopulationDialog';
-import { DraggableAbsolutionPositon } from 'src/components/alertBox';
-import { OutlinedInput } from '@mui/material';
-import AddPageDialog from './addPageDialog';
-import MovePageDialog from './movePageDialog';
-import { library } from '@fortawesome/fontawesome-svg-core';
-
-
-type CanvasProps = {
-  projectStore: ProjectTemplateStore,
-  isTemplate?: boolean,
-}
-
-const GRID_WIDTH = 774;
-const GRID_ROW_HEIGHT = 30;
-const GRID_MAX_ROWS = 36;
-const GRID_STRICT_STYLE: React.CSSProperties = { height: '1080px' };
-const DEFAULT_LAYOUT_ITEM_PROPERITES: LayoutItemProperties = {
-  justifyContent: 'left',
-  alignItems: 'top',
-};
-
-export default function CanvasComponent(props: CanvasProps) {
-  const { projectStore, isTemplate } = props;
-  const [dragItem, setDragItem] = useState<ReportWidget | null>(null);
-  const [selectedWidget, setSelectedWidget] = useState<ReportWidgetItem | null>(null);
-  const [selectedPage, setSelectedPage] = useState<number>();
-  const [selectedGridItemDomElement, setSelectedGridItemDomElement] = useState<HTMLDivElement | undefined>();
-  const [componentProperties, setComponentProperties] = useState<Record<string, ReportWidgetComponentProps>>({});
-  const [widgetDataContext, setWidgetDataContext] = useState<WidgetDataContextType>({});
-  const [showPropertiesDialog, setShowPropertiesDialog] = useState(false);
-  const [showDeleteConfirmation, setShowDeleteConfirmation] = useState(false);
-  const [showGridLines, setShowGridLines] = useState(true);
-  const [showGridItemActionMenu, setShowGridItemActionMenu] = useState(true);
-  const [initialLayout, setinitialLayout] = useState<string[]>([]);
-  const [showAddPageDialog, setShowAddPageDialog] = useState<boolean>(false);
-  const [showMovePageDialog, setShowMovePageDialog] = useState<boolean>(false);
-  const mounted = useRef<boolean>(false);
-  const canvasRef = useRef<HTMLDivElement>(null);
-  const currentPageNo = useRef(-1);
-  let selectedGridItemLayout;
-  let selectedWidgetHasProperties = false;
-  const dataPopulationDialogPosition: DraggableAbsolutionPositon = {x: 0, y: 0};
-
-  let gridLayouts: Layout[] = [];
-  
-  if (currentPageNo.current !== undefined && currentPageNo.current >= 0 && currentPageNo.current < projectStore.pages.length) {
-    const page = projectStore.pages[currentPageNo.current];
-    if (page.layouts) gridLayouts = page.layouts;
-    if (selectedWidget) {
-      selectedGridItemLayout = page.layouts ? page.layouts.find(item => item.i === selectedWidget.key) : undefined;
-      selectedWidgetHasProperties = selectedWidget.widget && Boolean(selectedWidget.properties && Object.keys(selectedWidget.properties).length);
-    }
-    if (showPropertiesDialog) {
-      if (selectedGridItemDomElement) {
-        const scrollContainer = document.getElementsByClassName('scrollContainer')[0];
-        const domDimensions = selectedGridItemDomElement.getBoundingClientRect();
-        dataPopulationDialogPosition.x = domDimensions.x + domDimensions.width / 2;
-        if (window.innerHeight - 54 - domDimensions.top > 380) { // 54 = height of topbar / 380 = height of dialog
-          dataPopulationDialogPosition.y = domDimensions.top + scrollContainer.scrollTop;
-        } else
-          dataPopulationDialogPosition.y = domDimensions.top + scrollContainer.scrollTop - 380;
-      }
-    }
-    
-  }
-
-  function handleCanvasDomElementClick(item: ReportWidgetItem) {
-    return (e: MouseEvent) => {
-      e.preventDefault();
-      const gridItem = getGridItemElement(e.target as HTMLElement);
-      setSelectedWidget(item);
-      setShowGridItemActionMenu(true);
-      if (gridItem) setSelectedGridItemDomElement(gridItem);
-    }
-  }
-
-  function triggerGridItemElementClick(widgetKey: string) {
-    setTimeout(() => {
-      if (canvasRef.current) {
-        const addedGridItemEl = canvasRef.current.querySelector(`#div-${widgetKey}`);
-        if (addedGridItemEl instanceof HTMLDivElement) addedGridItemEl.click();
-      }
-    });
-  }
-
-  const wrapAndDispatchWidgetComponent = async (reportWidget: ReportWidgetItem, mdxBundle: MDXBundle, layoutItem: Partial<Layout>) => {
-    if (!currentPage())
-      return
-    const ctx: ReportWidgetComponentProps = componentProperties[reportWidget.key] || {
-      mykey: reportWidget.key,
-      mdxBundle,
-      meta: reportWidget.widget,
-      result: {},
-      inputBlockData: {}
-    };
-    // set properties
-    if (reportWidget.properties) {
-      const properties: Record<string, string> = {};
-      for (const key of Object.keys(reportWidget.properties)) {
-        properties[key] = projectStore.widgetProperties.getProperty(reportWidget.properties[key]);
-      }
-      const widgetData = widgetDataContext[reportWidget.key] || {};
-      widgetData.properties = properties;
-      setWidgetDataContext(prevState => ({
-        ...prevState,
-        [reportWidget.key]: widgetData,
-      }))
-    }
-    // set mock data
-    if (reportWidget.widget.mockdata) {
-      for (const mock of reportWidget.widget.mockdata) {
-        if (mock.type === MockDataType.Algorithm) {
-          ctx.result[mock.gid] = mock.data;
-        } else {
-          ctx.inputBlockData[mock.gid] = mock.data;
-        }
-      }
-    }
-
-    setComponentProperties(prevState => ({
-      ...prevState,
-      [reportWidget.key]: ctx,
-    }))
-    
-    const payload = <ReportWidgetGridItemWrapper
-      id={reportWidget.key}
-      key={reportWidget.key}
-      data-grid={layoutItem}
-      onClick={handleCanvasDomElementClick(reportWidget)}
-      onRightClick={handleCanvasDomElementClick(reportWidget)}
-      wrapperStyles={getItemLayoutProperties(reportWidget.layoutItemProperties, true)}>
-        <ReportWidgetComponent {...ctx} />
-      </ReportWidgetGridItemWrapper>
-    projectStore.dispatchReportWidgetComponents({ type: MapActionTypes.SET, key: reportWidget.key, payload })
-
-    return payload;
-  }
-
-  async function addItem(widget: ReportWidget, mdxBundle: MDXBundle, layoutItem: Partial<Layout>): Promise<ReportWidgetItem | undefined> {
-    if (!currentPage()) return;
-
-    const key = (new Date()).getTime().toString();
-    const properties: PropertyMap = {};
-    if (widget.properties) {
-      for (const prop of widget.properties) {
-        properties[prop.key] = prop.default || '';
-      }
-    }
-    const widgetItem: ReportWidgetItem = {
-      widget,
-      dynamicHeight: widget.dynamicHeight,
-      widgetGID: widget.gid,
-      key,
-      properties,
-      layoutItemProperties: { ...DEFAULT_LAYOUT_ITEM_PROPERITES }
-    }
-
-    // check for dependencies
-    if (widgetItem.widget && widgetItem.widget.dependencies) {
-      projectStore.addReportWidget(widgetItem);
-    }
-    
-    await wrapAndDispatchWidgetComponent(widgetItem, mdxBundle, layoutItem);
-    const page = currentPage();
-    if (!page) return;
-    const reportWidgets = [
-      ...page.reportWidgets,
-      widgetItem,
-    ] as ReportWidgetItem[];
-    projectStore.dispatchPages({ type: ARUActionTypes.UPDATE, index: currentPageNo.current, payload: { reportWidgets } })
-    if (widgetItem.widget && widgetItem.widget.dependencies) {
-      projectStore.addReportWidget(widgetItem);
-    }
-    return widgetItem;
-  }
-
-  const loadPage = async (pageNo: number) => {
-    setShowPropertiesDialog(false);
-    setSelectedWidget(null);
-    const page = projectStore.pages[pageNo]; // go to first page
-    if (page.layouts && page.layouts.length > 1)
-      setinitialLayout(page.layouts.map(l => l.i));
-    else
-      setinitialLayout([]);
-    currentPageNo.current = pageNo;
-    for (const layout of page.layouts) {
-      const reportWidget = page.reportWidgets.find(e => e.key == layout.i);
-      if (!reportWidget) {
-        console.warn("Invalid widget key", layout);
-        continue;
-      }
-      const widget = reportWidget.widget;
-      if (!widget) {
-        addInvalidWidget(reportWidget, layout)
-      } else if (!projectStore.widgetBundleCache[widget.gid]) {
-        document.body.style.cursor = 'wait';
-        try {
-          const mdxBundle = await getMdxWidgetBundle(widget.gid);
-          projectStore.dispatchWidgetBundleCache({type: MapActionTypes.SET, key: widget.gid, payload: mdxBundle });
-          if ('code' in mdxBundle)
-            wrapAndDispatchWidgetComponent(reportWidget as ReportWidgetItem, mdxBundle, layout)
-          document.body.style.cursor = 'default';
-        } catch(err) {
-          const error = toErrorWithMessage(err);
-          console.error(error);
-          document.body.style.cursor = 'default';
-        }
-      } else {
-        wrapAndDispatchWidgetComponent(reportWidget, projectStore.widgetBundleCache[widget.gid], layout);
-      }
-    }
-  }
-
-  const addInvalidWidget = (reportWidget: ReportWidgetItem, layoutItem: Partial<Layout>): void => {
-    const key = layoutItem.i as string;
-    const comp = <ReportWidgetGridItemWrapper
-    id={reportWidget.key}
-    key={reportWidget.key}
-    data-grid={layoutItem}
-    onClick={handleCanvasDomElementClick(reportWidget)}
-    onRightClick={handleCanvasDomElementClick(reportWidget)}
-      className={clsx(
-        styles.reportWidgetComponent,
-        styles.invalidWidget,
-        GRID_ITEM_CLASSNAME,
-      )}>
-      <h4 style={{ color: '#f73939' }}>Invalid Widget</h4>
-    </ReportWidgetGridItemWrapper>
-    projectStore.dispatchReportWidgetComponents({ type: MapActionTypes.SET, key, payload: comp })
-  }
-
-
-  const currentPage = () => {
-    if (currentPageNo.current < 0)
-      return null;
-    return projectStore.pages[currentPageNo.current];
-  }
-
-  const combinedGlobalVars = useMemo(() => {
-    return [
-      ...Object.entries(projectStore.projectInfo).filter((item) => item[0] !== '__typename').map((item) => ({ key: item[0], value: item[1] })),
-      ...projectStore.globalVars,
-    ] as GlobalVariable[]
-  }, [projectStore.globalVars, projectStore.projectInfo])
-
-  function handleAddPageClick(pageIndex = -1) {
-    setinitialLayout([])
-    setShowPropertiesDialog(false);
-    setSelectedWidget(null);
-    const count = projectStore.pages.length;
-    const page = {
-      layouts: [],
-      reportWidgets: []
-    }
-    if (pageIndex < 0)
-      projectStore.dispatchPages({ type: ARUActionTypes.ADD, payload: page })
-    else
-      projectStore.dispatchPages({ type: ARUActionTypes.INSERT, payload: page, index: pageIndex })
-    currentPageNo.current = (pageIndex < 0?count:pageIndex);
-  }
-
-  function handleGridToggleClick() {
-    setShowGridLines(prev => !prev);
-  }
-
-  function handleDeletePageClick() {
-    setShowDeleteConfirmation(true);
-  }
-
-  const onDeletePageConfirmationClose = (confirm: boolean) => {
-    setShowDeleteConfirmation(false);
-    if (!confirm)
-      return;
-
-    const pageIdx = currentPageNo.current;
-    if (pageIdx < 0) // should not happen...
-      return;
-
-    setShowPropertiesDialog(false);
-    setSelectedWidget(null);
-    const count = projectStore.pages.length;
-    projectStore.deletePage(pageIdx);
-    projectStore.dispatchPages({ type: ARUActionTypes.REMOVE, index: pageIdx })
-    if (count == 1) {
-      handleAddPageClick(); // if no more page, automatically create a new one
-      loadPage(0);
-    } else if (pageIdx === count - 1) { // last page
-      loadPage(pageIdx - 1);
-    } else {
-      loadPage(pageIdx);
-    }
-
-  }
-
-  const onChangePage = (event: React.ChangeEvent<unknown>, page: number) => {
-    loadPage(page - 1);
-  }
-
-  const handlePropertiesClose = () => {
-    setShowPropertiesDialog(false);
-  }
-
-  function handleDeleteWidgetClick() {
-    if (selectedWidget === null)
-      return;
-
-    const page = currentPage();
-    if (!page)
-      return;
-    const key = selectedWidget.key;
-    const widgetIdx = page.reportWidgets.findIndex(e => e.key === key);
-    const reportWidget = page.reportWidgets[widgetIdx];
-    const layoutIdx = page.layouts.findIndex(e => e.i == key)
-    page.layouts.splice(layoutIdx, 1);
-    page.reportWidgets.splice(widgetIdx, 1);
-    projectStore.dispatchPages({ type: ARUActionTypes.UPDATE, payload: page, index: currentPageNo.current })
-    projectStore.dispatchReportWidgetComponents({ type: MapActionTypes.UNSET, key })
-    if (!reportWidget.widget) {
-      console.log('Deleting an invalid widget');
-      projectStore.removeReportWidget(reportWidget);
-    } else if (reportWidget.widget.dependencies && reportWidget.widget.dependencies.length > 0) {
-      projectStore.removeReportWidget(reportWidget);
-    }
-    setComponentProperties(prevState => {
-      const nextState = { ...prevState };
-      delete nextState[key];
-      return nextState;
-    });
-    setSelectedWidget(null);
-    setShowPropertiesDialog(false);
-    setSelectedGridItemDomElement(undefined);
-  }
-
-  function handleEditWidgetClick() {
-    setShowPropertiesDialog(true);
-  }
-
-  const handleChangeProperty = (prop: UserDefinedProperty, value: string) => {
-    if (selectedWidget === null)
-      return;
-
-    const page = currentPage();
-    if (!page)
-      return;
-    const widget = page.reportWidgets.find(e => e.key === selectedWidget?.key)
-    if (!widget)
-      return;
-    if (!widget.properties)
-      widget.properties = {};
-    widget.properties[prop.key] = value;
-    projectStore.dispatchPages({ type: ARUActionTypes.UPDATE, payload: page, index: currentPageNo.current })
-    const ctx = widgetDataContext[selectedWidget.key];
-    if (!ctx.properties)
-      ctx.properties = {};
-    ctx.properties[prop.key] = projectStore.widgetProperties.getProperty(value);
-    setWidgetDataContext(prevState => ({
-      ...prevState,
-      [selectedWidget.key]: ctx,
-    }))
-  }
-
-  const handleVisualStylePropertyChange = function(prop: keyof LayoutItemProperties, value: string) {
-    if (projectStore.isReadonly)
-      return;
-
-    if (selectedWidget === null)
-      return;
-    const page = currentPage();
-    if (!page)
-      return;
-    const reportWidget = page.reportWidgets.find(e => e.key === selectedWidget?.key)
-    if (!reportWidget)
-      return;
-
-    const key = selectedWidget.key;
-    const layoutItem = page.layouts.find(e => e.i == key);
-
-    reportWidget.layoutItemProperties[prop] = value;
-    projectStore.dispatchPages({ type: ARUActionTypes.UPDATE, payload: page, index: currentPageNo.current })
-
-    const payload = <ReportWidgetGridItemWrapper
-      id={reportWidget.key}
-      key={reportWidget.key}
-      data-grid={layoutItem}
-      onClick={handleCanvasDomElementClick(reportWidget)}
-      onRightClick={handleCanvasDomElementClick(reportWidget)}
-      wrapperStyles={getItemLayoutProperties(selectedWidget.layoutItemProperties, true)}>
-        <ReportWidgetComponent {...componentProperties[key]} />
-      </ReportWidgetGridItemWrapper>
-
-    projectStore.dispatchReportWidgetComponents({ type: MapActionTypes.SET, key, payload })
-  };
-
-  const onDrop = async (_l: Layout[], layout: Layout) => {
-    if (!dragItem || !layout)
-      return;
-    let addedWidgetGridItem: ReportWidgetItem | undefined;
-    const widget = dragItem;
-    const {i, x, y, w, h} = layout;
-    const {minW, minH, maxW, maxH} = widget.widgetSize;
-    const newLayout = {x, y, w, h, minW, minH, maxW, maxH};
-    if (widget.dynamicHeight) {
-      // check if above other widgets
-      let isBottom = true;
-      const y2 = layout.y + layout.h;
-      let maxY = y;
-      for (const l of _l) {
-        if (l.i === i)
-          continue;
-        if (l.y >= y2) {
-          isBottom = false;
-          maxY = l.y + l.h;
-        }
-      }
-      // check make sure the widget does not goes out of the canvas max height
-      if (maxY >= GRID_MAX_ROWS-1) {
-        return;
-      }
-      if (isBottom) {
-        // if already bottom widget, then just adjust height from y position
-        newLayout.h = GRID_MAX_ROWS - y;
-      } else {
-        // if not bottom widget, set widget y to maxY and adjust height from maxY
-        newLayout.y = maxY;
-        newLayout.h = GRID_MAX_ROWS - maxY;
-      }
-    }
-    if (!projectStore.widgetBundleCache[widget.gid]) {
-      document.body.style.cursor = 'wait';
-      try {
-        const mdxBundle = await getMdxWidgetBundle(widget.gid);
-        projectStore.dispatchWidgetBundleCache({type: MapActionTypes.SET, key: widget.gid, payload: mdxBundle });
-        if ('code' in mdxBundle)
-          addedWidgetGridItem = await addItem(widget, mdxBundle, newLayout);
-          if (addedWidgetGridItem) {
-            setSelectedWidget(addedWidgetGridItem);
-            triggerGridItemElementClick(addedWidgetGridItem.key);
-          }
-        document.body.style.cursor = 'default';
-      } catch(err) {
-        const error = toErrorWithMessage(err);
-        console.error(error);
-        document.body.style.cursor = 'default';
-      }
-    } else {
-      addedWidgetGridItem = await addItem(widget, projectStore.widgetBundleCache[widget.gid], newLayout);
-      if (addedWidgetGridItem) {
-        setSelectedWidget(addedWidgetGridItem);
-        triggerGridItemElementClick(addedWidgetGridItem.key);
-      }
-    }
-
-  }
-  
-  const onDropDragOver = (e: DragOverEvent) => {
-    if (!dragItem) return;
-    return { w: dragItem.widgetSize.minW, h: dragItem.widgetSize.minH }
-  }
-
-  function handleLayoutChange(layouts: Layout[]) {
-    if (!layouts.length) return;
-    if (projectStore.isReadonly) {
-      for (const layout of layouts)
-      layout.static = true;
-    }
-
-    if (initialLayout.length == 0) {
-        projectStore.dispatchPages({
-          type: ARUActionTypes.UPDATE,
-          index: currentPageNo.current, payload: { layouts }
-        })
-    } else if (layouts.length == initialLayout.length) {
-      setinitialLayout([]);
-      }
-  }
-
-  function selectGridItem(gridItem: HTMLDivElement) {
-    setTimeout(() => {
-      setSelectedGridItemDomElement(gridItem);
-    }, 0);
-  }
-
-  function handleDragStop(
-    _layout: Layout[], 
-    _oldItem: Layout,
-    newItem: Layout,
-    _placeholder: Layout,
-    _e: globalThis.MouseEvent,
-    element: HTMLElement) {
-      if (projectStore.isReadonly) return;
-      const page = currentPage();
-
-      if (!page) return;
-      const key = newItem.i;
-      const widget = page.reportWidgets.find(widget => widget.key === key);
-
-      if (!widget)return;
-
-      if (widget.dynamicHeight) {
-        // check that no widget below it
-        let maxY = newItem.y;
-        for (const l of page.layouts) {
-          if (l.i === key)
-            continue;
-          if ((l.y + l.h) > maxY)
-            maxY = l.y + l.h;
-        }
-        newItem.y = maxY;
-        newItem.h = GRID_MAX_ROWS - maxY;
-      }
-
-      const gridItem = getGridItemElement(element);
-      if (gridItem) selectGridItem(gridItem);
-      setSelectedWidget(widget);
-  }
-
-  function handleDragStart() {
-    if (projectStore.isReadonly) return;
-    setSelectedGridItemDomElement(undefined);
-  }
-
-  function handleResizeStart() {
-    if (projectStore.isReadonly) return;
-    setSelectedGridItemDomElement(undefined);
-  }
-
-  const handleResizeStop: ItemCallback = (
-    _layout: Layout[], 
-    _oldItem: Layout,
-    newItem: Layout,
-    _placeholder: Layout,
-    _e: globalThis.MouseEvent,
-    element: HTMLElement) => {
-    if (projectStore.isReadonly) return;
-    const page = currentPage();
-
-    if (!page) return;
-    const key = newItem.i;
-    const widget = page.reportWidgets.find(widget => widget.key === key);
-
-    if (!widget)return;
-    if (widget.dynamicHeight)
-      return;
-    
-    const gridItem = getGridItemElement(element);
-    if (gridItem) selectGridItem(gridItem);
-    setSelectedWidget(widget);
-  }
-
-  const widgetDragHandler = useCallback(function(widget: ReportWidget) {
-    setDragItem(widget);
-  }, []);
-
-  function handlePageInputChange(e: React.ChangeEvent<HTMLInputElement>) {
-    const value = parseInt(e.target.value);
-    if (isNaN(value) || value < 1 || value > projectStore.pages.length)
-      return;
-    setSelectedPage(value);
-    loadPage(value - 1);
-  }
-
-  const bindDocClickHandler = useCallback(function bindDocClickHandler(e: Event) {
-    if (getGridItemElement(e.target as HTMLElement) !== undefined ||
-      elementIsWidgetPanel(e.target as HTMLElement)) {
-      return;
-    }
-    setSelectedGridItemDomElement(undefined)
-    setSelectedWidget(null);
-    setShowPropertiesDialog(false);
-  }, []);
-
-  useEffect(() => {
-    if (mounted.current) // workaround React Strict mode 2x useEffect call
-      return;
-    if (projectStore.pages.length == 0) {
-      // auto create new page if no pages
-      handleAddPageClick()
-    } else {
-      loadPage(0);
-    }
-    return () => { mounted.current = true }
-  }, [])
-
-  // update report context if global variables updated
-  useEffect(() => {
-    const page = currentPage();
-    if (!page)
-      return;
-    // update global variables
-    const state = {...widgetDataContext};
-    for (const reportWidget of page.reportWidgets) {
-      if (reportWidget.properties) {
-        const properties2: Record<string, string> = {};
-        for (const [key, value] of Object.entries(reportWidget.properties)) {
-          properties2[key] = projectStore.widgetProperties.getProperty(value);
-        }
-        if (state[reportWidget.key]) {
-          state[reportWidget.key].properties = properties2;
-        } else {
-          state[reportWidget.key] = {
-            properties: properties2,
-          }
-        }
-      } 
-    }
-    setWidgetDataContext(state);
-  }, [projectStore.globalVars, projectStore.projectInfo])
-
-  useEffect(() => {
-    document.removeEventListener('mousedown', bindDocClickHandler);
-    if (showPropertiesDialog) return;
-    if (selectedGridItemDomElement) {
-      document.addEventListener('mousedown', bindDocClickHandler);
-      return () => document.removeEventListener('mousedown', bindDocClickHandler);
-    }
-  }, [selectedGridItemDomElement, showPropertiesDialog]);
-
-  const onAddPage = (pageNo: number) => {
-    setShowAddPageDialog(false);
-    handleAddPageClick(pageNo)
-  }
-
-  const onMovePage = (pageNo: number) => {
-    // console.log("onMovePage", currentPageNo.current, pageNo)
-    setShowMovePageDialog(false);
-    // if target index is same as current page no, no need to move
-    if (currentPageNo.current == pageNo)
-      return;
-    if (pageNo < 0)
-      pageNo = 0;
-    else if (currentPageNo.current > pageNo)
-      pageNo++;
-    projectStore.dispatchPages({ type: ARUActionTypes.MOVE, index: currentPageNo.current, index2: pageNo })
-    loadPage(pageNo);
-  }
-
-  return (
-    <WidgetDataContext.Provider value={widgetDataContext}>
-        <div className={styles.panelsAndCanvasContainer}>
-          <DesignerLeftPanel projectStore={projectStore} onWidgetDragStart={widgetDragHandler} />
-          <div id="designArea" className={styles.designArea}>
-            <div className={styles.designColumn} style={{ marginTop: '24px', marginBottom: '15px' }}>
-              {isTemplate ? <h3 className='screenHeading'>Design Report Template</h3> : <h3 className='screenHeading'>Design Report</h3>}
-              <p className='headingDescription'>Drag report widgets from the left panel onto the design canvas.</p>
-            </div>
-            <ErrorBoundary FallbackComponent={CanvasErrorFallback}>
-              <div className={styles.designColumn}>
-                <div className={styles.canvas_topbar}>
-                  <div style={{ display: 'flex', alignItems: 'center' }}>
-                    <IconButton iconComponent={GridOnIcon} noOutline onClick={handleGridToggleClick} />
-                    <IconButton iconComponent={DeleteIcon} noOutline disabled={projectStore.isReadonly} onClick={handleDeletePageClick} />
-                    <IconButton iconComponent={AddIcon} noOutline disabled={projectStore.isReadonly} onClick={() => setShowAddPageDialog(true)} />
-                    <IconButton iconComponent={OpenWithIcon} noOutline disabled={projectStore.isReadonly} onClick={() => setShowMovePageDialog(true)} />
-                  </div>
-                  <div className={styles.paginationBar}>
-                    <div style={{ paddingRight: '5px'}}>Page: </div>
-                    {projectStore.pages.length > 7 ? <OutlinedInput 
-                      style={{
-                        width: '35px',
-                        height: '24px',
-                        padding: '0 2px',
-                        textAlign: 'center',
-                        fontSize: '14px',
-                        marginRight: '10px'
-                      }}
-                      inputProps={{
-                        style: { padding: 0, textAlign: 'center' }
-                      }}
-                      onChange={handlePageInputChange}
-                    /> : null}
-                    <Pagination
-                      count={projectStore.pages.length}
-                      page={currentPageNo.current + 1}
-                      onChange={onChangePage}
-                      color="secondary" size="small" showFirstButton showLastButton
-                    />
-                  </div>
-                </div>
-              </div>
-              <div ref={canvasRef}
-                className={clsx(
-                  styles.canvas,
-                  sharedStyles.reportRoot,
-                  sharedStyles.reportContainer,
-                  sharedStyles.reportHeight
-                )}>
-                {showGridLines ? <div className={styles.canvas_grid} /> : null}
-                {selectedGridItemDomElement ? <SelectedGridItemBoxOutline el={selectedGridItemDomElement}/> : null}
-                {showGridItemActionMenu && selectedGridItemDomElement ?
-                  <SelectedGridActionButtons
-                    el={selectedGridItemDomElement}
-                    hideEditBtn={!selectedWidgetHasProperties}
-                    onDeleteClick={handleDeleteWidgetClick}
-                    onEditClick={handleEditWidgetClick}/> : null}
-                  <GridLayout
-                    layout={gridLayouts}
-                    width={GRID_WIDTH}
-                    rowHeight={GRID_ROW_HEIGHT}
-                    maxRows={GRID_MAX_ROWS}
-                    margin={[0, 0]}
-                    compactType={null}
-                    onDrop={onDrop}
-                    onDragStart={handleDragStart}
-                    onDragStop={handleDragStop}
-                    onResizeStart={handleResizeStart}
-                    onDropDragOver={onDropDragOver}
-                    onLayoutChange={handleLayoutChange}
-                    onResizeStop={handleResizeStop}
-                    preventCollision
-                    isDroppable={!projectStore.isReadonly}
-                    isResizable={!projectStore.isReadonly}
-                    isBounded
-                    resizeHandles={['s','w','e','n','sw','nw','se','ne']}
-                    style={GRID_STRICT_STYLE}>
-                    {currentPage()?.reportWidgets?.map(item => (projectStore.reportWidgetComponents[item.key]))}
-                  </GridLayout>
-              </div>
-            </ErrorBoundary>
-          </div>
-          <DesignerRightPanel projectStore={projectStore}>
-            <WidgetPropertiesPanel
-              layout={selectedGridItemLayout}
-              reportWidget={selectedWidget}
-              onVisualStylePropertyChange={handleVisualStylePropertyChange} />
-          </DesignerRightPanel>
-        </div>
-          
-      {showPropertiesDialog && selectedWidget ? <WidgetDataPopulationDialog
-        defaultPosition={dataPopulationDialogPosition}
-        reportWidget={selectedWidget}
-        combinedGlobalVars={combinedGlobalVars}
-        getPropertyValueFn={projectStore.widgetProperties.getProperty}
-        onClose={handlePropertiesClose}
-        onChangeProperty={handleChangeProperty}
-      /> : null}
-      {showAddPageDialog && <AddPageDialog projectStore={projectStore} onAddPage={onAddPage} onCancel={() => setShowAddPageDialog(false)} />}
-      {showMovePageDialog && <MovePageDialog projectStore={projectStore} onMovePage={onMovePage} onCancel={() => setShowMovePageDialog(false)} />}
-      {showDeleteConfirmation ? 
-        <ConfirmationDialog
-          title='Delete Page'
-          message='Are you sure you want to delete this page?'
-          onClose={onDeletePageConfirmationClose}
-        /> : null
-      }
-      {/* {projectStore.projectMode && (
-        <ProjectTemplateInformationDialog
-          projectStore={projectStore}
-          open={showSaveAsTemplateDialog}
-          onClose={handleCloseSaveAsTemplate}
-        />
-      )} */}
-    </WidgetDataContext.Provider>
-  )
-=======
 import React, {
   useState,
   useEffect,
@@ -844,6 +58,7 @@
 import { OutlinedInput } from '@mui/material';
 import AddPageDialog from './addPageDialog';
 import MovePageDialog from './movePageDialog';
+import { library } from '@fortawesome/fontawesome-svg-core';
 
 type CanvasProps = {
   projectStore: ProjectTemplateStore;
@@ -1035,6 +250,7 @@
     }
     const widgetItem: ReportWidgetItem = {
       widget,
+      dynamicHeight: widget.dynamicHeight,
       widgetGID: widget.gid,
       key,
       properties,
@@ -1335,6 +551,32 @@
     const { x, y, w, h } = layout;
     const { minW, minH, maxW, maxH } = widget.widgetSize;
     const newLayout = { x, y, w, h, minW, minH, maxW, maxH };
+    if (widget.dynamicHeight) {
+      // check if above other widgets
+      let isBottom = true;
+      const y2 = layout.y + layout.h;
+      let maxY = y;
+      for (const l of _l) {
+        if (l.i === i)
+          continue;
+        if (l.y >= y2) {
+          isBottom = false;
+          maxY = l.y + l.h;
+        }
+      }
+      // check make sure the widget does not goes out of the canvas max height
+      if (maxY >= GRID_MAX_ROWS-1) {
+        return;
+      }
+      if (isBottom) {
+        // if already bottom widget, then just adjust height from y position
+        newLayout.h = GRID_MAX_ROWS - y;
+      } else {
+        // if not bottom widget, set widget y to maxY and adjust height from maxY
+        newLayout.y = maxY;
+        newLayout.h = GRID_MAX_ROWS - maxY;
+      }
+    }
     if (!projectStore.widgetBundleCache[widget.gid]) {
       document.body.style.cursor = 'wait';
       try {
@@ -1412,10 +654,24 @@
     const key = newItem.i;
     const widget = page.reportWidgets.find((widget) => widget.key === key);
 
-    if (!widget) return;
-    const gridItem = getGridItemElement(element);
-    if (gridItem) selectGridItem(gridItem);
-    setSelectedWidget(widget);
+      if (!widget) return;
+
+      if (widget.dynamicHeight) {
+        // check that no widget below it
+        let maxY = newItem.y;
+        for (const l of page.layouts) {
+          if (l.i === key)
+            continue;
+          if ((l.y + l.h) > maxY)
+            maxY = l.y + l.h;
+        }
+        newItem.y = maxY;
+        newItem.h = GRID_MAX_ROWS - maxY;
+      }
+
+      const gridItem = getGridItemElement(element);
+      if (gridItem) selectGridItem(gridItem);
+      setSelectedWidget(widget);
   }
 
   function handleDragStart() {
@@ -1444,7 +700,9 @@
     const widget = page.reportWidgets.find((widget) => widget.key === key);
 
     if (!widget) return;
-
+    if (widget.dynamicHeight)
+      return;
+    
     const gridItem = getGridItemElement(element);
     if (gridItem) selectGridItem(gridItem);
     setSelectedWidget(widget);
@@ -1530,7 +788,7 @@
   };
 
   const onMovePage = (pageNo: number) => {
-    console.log('onMovePage', currentPageNo.current, pageNo);
+    // console.log("onMovePage", currentPageNo.current, pageNo)
     setShowMovePageDialog(false);
     // if target index is same as current page no, no need to move
     if (currentPageNo.current == pageNo) return;
@@ -1718,5 +976,4 @@
       )} */}
     </WidgetDataContext.Provider>
   );
->>>>>>> 0276d68a
 }