<<<<<<< HEAD
/**
 * Contains the interface definitions of the plugin and components.
 * @todo Move to separate shared library project in future
 */

import ProjectTemplate from "./projectTemplate.interface";


/**
 * For now properties only support string values
 */
export interface UserDefinedProperty {
    key: string,
    helper?: string, // recommended to inform user use of the property
    // required?: boolean, // default to false
    default?: string,
    choices?: string[], // array of values 
}

export interface BasePluginComponent {
	readonly gid: string, // <plugin gid>:<component id>
    readonly version: string, // inherit from plugin version
    readonly cid: string, // component id
	readonly pluginGID: string, // reference plugin gid
    readonly name: string,
    readonly description?: string,
    readonly tags?: string[],
}

export interface BaseMDXComponent extends BasePluginComponent {
    readonly mdxPath: string, // path to file, relative to plugins dir
}

export enum PluginComponentType {
    Template = "Template",
    Algorithm = "Algorithm",
    InputBlock = "InputBlock",
    ReportWidget = "ReportWidget",
} 

export interface ComponentDependency {
    readonly type: PluginComponentType; // component type
    readonly gid: string; // gid of component
    readonly version?: string; // version of component
    valid: boolean; // whether this dependency is valid
}

export enum ModelType {
    classification = "classification",
    regression = "regression",
}

export interface InputSchema {
    title: string;
    description: string;
    properties: SchemaProperties;
}

export interface SchemaProperties {
    [key: string]: {
        type: string;
        description: string;
    };
}

export interface Algorithm extends BasePluginComponent {
    type: PluginComponentType.Algorithm;
    readonly modelType: ModelType[]; // AI model types
    readonly requireGroundTruth?: boolean; // whether this algo requires ground truth
    readonly author?: string,
    // readonly version?: string, // Version of the algorithm, default to plugin version if not specificed
    readonly algoPath: string, // path to algo directory, relative to plugins dir
    readonly inputSchema: InputSchema; // input json schema
    readonly outputSchema: object; // output json schema
    readonly requirements: string[]; // python package requirements
}

export enum InputBoxWidths {
    xs="xs",
    sm="sm",
    md="md",
    lg="lg",
    xl="xl"
}

export interface InputBlock extends BaseMDXComponent {
    type: PluginComponentType.InputBlock;
    readonly summaryPath: string, // path to file, relative to plugins dir
    readonly group?: string; // for grouping
    // properties: UserDefinedProperty[],
    width?: InputBoxWidths;
    fullScreen?: boolean;
}

type WidgetSize = {
    maxW: number,
    maxH: number,
    minW: number,
    minH: number,
    // defaultW: number,
    // defaultH: number,
}

export enum ReportWidgetStatus {
    OK="OK",
    Invalid="Invalid",
    MissingDependencies="MissingDependencies",
}

export enum MockDataType {
    Algorithm = "Algorithm",
    InputBlock = "InputBlock"
}

export interface MockData {
    readonly type: MockDataType,
    readonly gid:string,
    readonly data: object,
}

export interface ReportWidget extends BaseMDXComponent {
    type: PluginComponentType.ReportWidget;
    dynamicHeight: boolean;
    readonly dependencies?: ComponentDependency[];
    status: ReportWidgetStatus;
    widgetSize: WidgetSize;
    properties?: UserDefinedProperty[];
    mockdata?: MockData[];
}

export interface ProjectTemplateComponent extends BasePluginComponent {
    id: string; // corresponding mongodb ID
    data: ProjectTemplate;
}

export default interface AIFPlugin {
    type: "AIFPlugin";
    readonly gid: string; // plugin global id
    readonly version: string;
    readonly name: string;
    readonly description?: string;
    readonly author?: string;
    readonly url?: string;
    readonly tags?: string[];
    reportWidgets?: ReportWidget[]; // store gids of report widgets
    inputBlocks?: InputBlock[]; // store gids of report widgets
    algorithms?: Algorithm[]; // store gids of report widgets
    templates?: ProjectTemplateComponent[]; // store gids of report widgets
    isStock: boolean;
    installedAt: number;
}

export type AIFPluginCache = Required<Pick<AIFPlugin, 'algorithms' | 'inputBlocks' | 'reportWidgets' | 'templates'>>
=======
/**
 * Contains the interface definitions of the plugin and components.
 * @todo Move to separate shared library project in future
 */

import ProjectTemplate from './projectTemplate.interface';

/**
 * For now properties only support string values
 */
export interface UserDefinedProperty {
  key: string;
  helper?: string; // recommended to inform user use of the property
  // required?: boolean, // default to false
  default?: string;
  choices?: string[]; // array of values
}

export interface BasePluginComponent {
  readonly gid: string; // <plugin gid>:<component id>
  readonly version: string; // inherit from plugin version
  readonly cid: string; // component id
  readonly pluginGID: string; // reference plugin gid
  readonly name: string;
  readonly description?: string;
  readonly tags?: string[];
}

export interface BaseMDXComponent extends BasePluginComponent {
  readonly mdxPath: string; // path to file, relative to plugins dir
}

export enum PluginComponentType {
  Template = 'Template',
  Algorithm = 'Algorithm',
  InputBlock = 'InputBlock',
  ReportWidget = 'ReportWidget',
}

export interface ComponentDependency {
  readonly type: PluginComponentType; // component type
  readonly gid: string; // gid of component
  readonly version?: string; // version of component
  valid: boolean; // whether this dependency is valid
}

export enum ModelType {
  classification = 'classification',
  regression = 'regression',
}

export interface InputSchema {
  title: string;
  description: string;
  properties: SchemaProperties;
}

export interface SchemaProperties {
  [key: string]: {
    type: string;
    description: string;
  };
}

export interface Algorithm extends BasePluginComponent {
  type: PluginComponentType.Algorithm;
  readonly modelType: ModelType[]; // AI model types
  readonly requireGroundTruth?: boolean; // whether this algo requires ground truth
  readonly author?: string;
  // readonly version?: string, // Version of the algorithm, default to plugin version if not specificed
  readonly algoPath: string; // path to algo directory, relative to plugins dir
  readonly inputSchema: InputSchema; // input json schema
  readonly outputSchema: object; // output json schema
  readonly requirements: string[]; // python package requirements
}

export enum InputBoxWidths {
  xs = 'xs',
  sm = 'sm',
  md = 'md',
  lg = 'lg',
  xl = 'xl',
}

export interface InputBlock extends BaseMDXComponent {
  type: PluginComponentType.InputBlock;
  readonly summaryPath: string; // path to file, relative to plugins dir
  readonly group?: string; // for grouping
  // properties: UserDefinedProperty[],
  width?: InputBoxWidths;
  fullScreen?: boolean;
}

type WidgetSize = {
  maxW: number;
  maxH: number;
  minW: number;
  minH: number;
  // defaultW: number,
  // defaultH: number,
};

export enum ReportWidgetStatus {
  OK = 'OK',
  Invalid = 'Invalid',
  MissingDependencies = 'MissingDependencies',
}

export enum MockDataType {
  Algorithm = 'Algorithm',
  InputBlock = 'InputBlock',
}

export interface MockData {
  readonly type: MockDataType;
  readonly gid: string;
  readonly data: object;
}

export interface ReportWidget extends BaseMDXComponent {
  type: PluginComponentType.ReportWidget;
  readonly dependencies?: ComponentDependency[];
  status: ReportWidgetStatus;
  widgetSize: WidgetSize;
  properties?: UserDefinedProperty[];
  mockdata?: MockData[];
}

export interface ProjectTemplateComponent extends BasePluginComponent {
  id: string; // corresponding mongodb ID
  data: ProjectTemplate;
}

export default interface AIFPlugin {
  type: 'AIFPlugin';
  readonly gid: string; // plugin global id
  readonly version: string;
  readonly name: string;
  readonly description?: string;
  readonly author?: string;
  readonly url?: string;
  readonly tags?: string[];
  reportWidgets?: ReportWidget[]; // store gids of report widgets
  inputBlocks?: InputBlock[]; // store gids of report widgets
  algorithms?: Algorithm[]; // store gids of report widgets
  templates?: ProjectTemplateComponent[]; // store gids of report widgets
  isStock: boolean;
  installedAt: number;
}

export type AIFPluginCache = Required<
  Pick<AIFPlugin, 'algorithms' | 'inputBlocks' | 'reportWidgets' | 'templates'>
>;
>>>>>>> f744ac83
<|MERGE_RESOLUTION|>--- conflicted
+++ resolved
@@ -1,158 +1,3 @@
-<<<<<<< HEAD
-/**
- * Contains the interface definitions of the plugin and components.
- * @todo Move to separate shared library project in future
- */
-
-import ProjectTemplate from "./projectTemplate.interface";
-
-
-/**
- * For now properties only support string values
- */
-export interface UserDefinedProperty {
-    key: string,
-    helper?: string, // recommended to inform user use of the property
-    // required?: boolean, // default to false
-    default?: string,
-    choices?: string[], // array of values 
-}
-
-export interface BasePluginComponent {
-	readonly gid: string, // <plugin gid>:<component id>
-    readonly version: string, // inherit from plugin version
-    readonly cid: string, // component id
-	readonly pluginGID: string, // reference plugin gid
-    readonly name: string,
-    readonly description?: string,
-    readonly tags?: string[],
-}
-
-export interface BaseMDXComponent extends BasePluginComponent {
-    readonly mdxPath: string, // path to file, relative to plugins dir
-}
-
-export enum PluginComponentType {
-    Template = "Template",
-    Algorithm = "Algorithm",
-    InputBlock = "InputBlock",
-    ReportWidget = "ReportWidget",
-} 
-
-export interface ComponentDependency {
-    readonly type: PluginComponentType; // component type
-    readonly gid: string; // gid of component
-    readonly version?: string; // version of component
-    valid: boolean; // whether this dependency is valid
-}
-
-export enum ModelType {
-    classification = "classification",
-    regression = "regression",
-}
-
-export interface InputSchema {
-    title: string;
-    description: string;
-    properties: SchemaProperties;
-}
-
-export interface SchemaProperties {
-    [key: string]: {
-        type: string;
-        description: string;
-    };
-}
-
-export interface Algorithm extends BasePluginComponent {
-    type: PluginComponentType.Algorithm;
-    readonly modelType: ModelType[]; // AI model types
-    readonly requireGroundTruth?: boolean; // whether this algo requires ground truth
-    readonly author?: string,
-    // readonly version?: string, // Version of the algorithm, default to plugin version if not specificed
-    readonly algoPath: string, // path to algo directory, relative to plugins dir
-    readonly inputSchema: InputSchema; // input json schema
-    readonly outputSchema: object; // output json schema
-    readonly requirements: string[]; // python package requirements
-}
-
-export enum InputBoxWidths {
-    xs="xs",
-    sm="sm",
-    md="md",
-    lg="lg",
-    xl="xl"
-}
-
-export interface InputBlock extends BaseMDXComponent {
-    type: PluginComponentType.InputBlock;
-    readonly summaryPath: string, // path to file, relative to plugins dir
-    readonly group?: string; // for grouping
-    // properties: UserDefinedProperty[],
-    width?: InputBoxWidths;
-    fullScreen?: boolean;
-}
-
-type WidgetSize = {
-    maxW: number,
-    maxH: number,
-    minW: number,
-    minH: number,
-    // defaultW: number,
-    // defaultH: number,
-}
-
-export enum ReportWidgetStatus {
-    OK="OK",
-    Invalid="Invalid",
-    MissingDependencies="MissingDependencies",
-}
-
-export enum MockDataType {
-    Algorithm = "Algorithm",
-    InputBlock = "InputBlock"
-}
-
-export interface MockData {
-    readonly type: MockDataType,
-    readonly gid:string,
-    readonly data: object,
-}
-
-export interface ReportWidget extends BaseMDXComponent {
-    type: PluginComponentType.ReportWidget;
-    dynamicHeight: boolean;
-    readonly dependencies?: ComponentDependency[];
-    status: ReportWidgetStatus;
-    widgetSize: WidgetSize;
-    properties?: UserDefinedProperty[];
-    mockdata?: MockData[];
-}
-
-export interface ProjectTemplateComponent extends BasePluginComponent {
-    id: string; // corresponding mongodb ID
-    data: ProjectTemplate;
-}
-
-export default interface AIFPlugin {
-    type: "AIFPlugin";
-    readonly gid: string; // plugin global id
-    readonly version: string;
-    readonly name: string;
-    readonly description?: string;
-    readonly author?: string;
-    readonly url?: string;
-    readonly tags?: string[];
-    reportWidgets?: ReportWidget[]; // store gids of report widgets
-    inputBlocks?: InputBlock[]; // store gids of report widgets
-    algorithms?: Algorithm[]; // store gids of report widgets
-    templates?: ProjectTemplateComponent[]; // store gids of report widgets
-    isStock: boolean;
-    installedAt: number;
-}
-
-export type AIFPluginCache = Required<Pick<AIFPlugin, 'algorithms' | 'inputBlocks' | 'reportWidgets' | 'templates'>>
-=======
 /**
  * Contains the interface definitions of the plugin and components.
  * @todo Move to separate shared library project in future
@@ -274,6 +119,7 @@
 
 export interface ReportWidget extends BaseMDXComponent {
   type: PluginComponentType.ReportWidget;
+  dynamicHeight: boolean;
   readonly dependencies?: ComponentDependency[];
   status: ReportWidgetStatus;
   widgetSize: WidgetSize;
@@ -305,5 +151,4 @@
 
 export type AIFPluginCache = Required<
   Pick<AIFPlugin, 'algorithms' | 'inputBlocks' | 'reportWidgets' | 'templates'>
->;
->>>>>>> f744ac83
+>;